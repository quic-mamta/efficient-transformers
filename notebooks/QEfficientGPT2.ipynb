{
 "cells": [
  {
   "cell_type": "markdown",
   "id": "8a341fa4-b4dc-4cea-a4b3-249aa5fc9394",
   "metadata": {},
   "source": [
    "### Demonstrate the LLM GPT2 Model OnBoarding on Cloud AI 100 Platform"
   ]
  },
  {
   "cell_type": "markdown",
   "id": "88eef7ea-3488-414c-9e36-e960abba30c9",
   "metadata": {},
   "source": [
    "##### Download the OpenSource GPT2 based HuggingFace Model and Save in local *Cache* directory\n",
    "###### We Modify the GPT2 Classes using the Optimized Software Library to generate model for Cloud AI 100.\n",
    "###### User can disable this optmization by passing `transfrom=False` in the `from_pretrained` call\n",
    "###### Here we generate models with below Optimizations:\n",
    "\n",
    "* RMS Norm Fixes for FP16 Overflows and Underflow\n",
    "* Causal Mask Fix\n",
    "* Handling FP16 Overflows.\n",
    "* KV Cache (Retention Changes).\n",
    "* Triu/Tril Ops support."
   ]
  },
  {
   "cell_type": "code",
   "execution_count": null,
   "id": "c21f82d5-17df-4fc9-a180-05edd032f02d",
   "metadata": {},
   "outputs": [],
   "source": [
    "# Initiate the Orignal Transformer model\n",
    "import QEfficient\n",
    "from QEfficient import QEFFAutoModelForCausalLM as AutoModelForCausalLM\n",
    "\n",
    "# Please uncomment and use appropriate Cache Directory for transformers, in case you don't want to use default ~/.cache dir.\n",
    "# os.environ[\"TRANSFORMERS_CACHE\"] = \"/local/mnt/workspace/hf_cache\"\n",
    "\n",
    "# ROOT_DIR = os.path.dirname(os.path.abspath(\"\"))\n",
    "# CACHE_DIR = os.path.join(ROOT_DIR, \"tmp\") #, you can use a different location for just one model by passing this param as cache_dir in below API.\n",
    "\n",
    "# Model-Card name to be onboarded (This is HF Model Card name) : https://huggingface.co/gpt2-xl\n",
    "model_name = \"gpt2\"  # Similar, we can change model name and generate corresponding models, if we have added the support in the lib.\n",
    "\n",
    "qeff_model = AutoModelForCausalLM.from_pretrained(pretrained_model_name_or_path=\"gpt2\")\n",
    "print(f\"{model_name} optmized for AI 100 \\n\", qeff_model)"
   ]
  },
  {
   "cell_type": "markdown",
   "id": "7820692f-087d-4bac-ad45-851d270caca5",
   "metadata": {},
   "source": [
    "##### Export the Optimized Pytorch model to the Onnx Framework"
   ]
  },
  {
   "cell_type": "code",
   "execution_count": null,
   "id": "0b293196-ba44-460e-94fb-4378283bc196",
   "metadata": {},
   "outputs": [],
   "source": [
    "# We can now export the modified models to Onnx framework\n",
    "# This will generate single Onnx Model for both Prefill and Decode Variations which are optimized for\n",
    "# Cloud AI 100 Platform.\n",
    "\n",
    "# While generating the ONNX model, this will clip the overflow constants to fp16\n",
    "# Verify the model on Onnxruntime vs Pytorch\n",
    "\n",
    "# Then generate inputs and customio yaml file required for compilation.\n",
    "onnx_model_path = qeff_model.export()"
   ]
  },
  {
   "cell_type": "markdown",
   "id": "c1795ac7-d92c-42bb-8148-cb9da87439a6",
   "metadata": {},
   "source": [
    "##### Compile the Optimized KV Cache Single Model on Cloud AI 100 (**Config; 16C;32PL;128CTX;FP16**)"
   ]
  },
  {
   "cell_type": "code",
   "execution_count": null,
   "id": "3fb4d6dd-9973-4608-b68b-ec6825cfef0e",
   "metadata": {},
   "outputs": [],
   "source": [
    "# Compile the model for provided compilation arguments\n",
    "# Please use platform SDk to Check num_cores for your card.\n",
    "\n",
    "generated_qpc_path = qeff_model.compile(\n",
    "    num_cores=14,\n",
    "    mxfp6=True,\n",
    "    device_group=[0],\n",
    ")"
   ]
  },
  {
   "cell_type": "markdown",
   "id": "92aa240c-f40b-4bf8-a982-8ffff4ff3978",
   "metadata": {},
   "source": [
    "##### Execute the Optimized KV Model on H/W and Print the Latency Stats *(tok/sec)*"
   ]
  },
  {
   "cell_type": "code",
   "execution_count": null,
   "id": "4711fc74-aa5d-4e20-af0e-0d461d2e19bb",
   "metadata": {},
   "outputs": [],
   "source": [
    "# post compilation, we can print the latency stats for the kv models, We provide API to print token and Latency stats on AI 100\n",
    "# We need the compiled prefill and decode qpc to compute the token generated, This is based on Greedy Sampling Approach\n",
<<<<<<< HEAD
    "QEfficient.cloud_ai_100_exec_kv(\n",
    "    tokenizer=tokenizer,\n",
    "    qpc_path=generated_qpc_path,\n",
    "    device_id=[0],\n",
    "    prompt=[\"My name is\"],\n",
    ")"
=======
    "\n",
    "qeff_model.generate(prompts=[\"My name is\"])"
>>>>>>> a262cd31
   ]
  }
 ],
 "metadata": {
  "kernelspec": {
   "display_name": "Python 3 (ipykernel)",
   "language": "python",
   "name": "python3"
  },
  "language_info": {
   "codemirror_mode": {
    "name": "ipython",
    "version": 3
   },
   "file_extension": ".py",
   "mimetype": "text/x-python",
   "name": "python",
   "nbconvert_exporter": "python",
   "pygments_lexer": "ipython3",
   "version": "3.8.19"
  }
 },
 "nbformat": 4,
 "nbformat_minor": 5
}<|MERGE_RESOLUTION|>--- conflicted
+++ resolved
@@ -33,7 +33,6 @@
    "outputs": [],
    "source": [
     "# Initiate the Orignal Transformer model\n",
-    "import QEfficient\n",
     "from QEfficient import QEFFAutoModelForCausalLM as AutoModelForCausalLM\n",
     "\n",
     "# Please uncomment and use appropriate Cache Directory for transformers, in case you don't want to use default ~/.cache dir.\n",
@@ -117,17 +116,8 @@
    "source": [
     "# post compilation, we can print the latency stats for the kv models, We provide API to print token and Latency stats on AI 100\n",
     "# We need the compiled prefill and decode qpc to compute the token generated, This is based on Greedy Sampling Approach\n",
-<<<<<<< HEAD
-    "QEfficient.cloud_ai_100_exec_kv(\n",
-    "    tokenizer=tokenizer,\n",
-    "    qpc_path=generated_qpc_path,\n",
-    "    device_id=[0],\n",
-    "    prompt=[\"My name is\"],\n",
-    ")"
-=======
     "\n",
     "qeff_model.generate(prompts=[\"My name is\"])"
->>>>>>> a262cd31
    ]
   }
  ],
