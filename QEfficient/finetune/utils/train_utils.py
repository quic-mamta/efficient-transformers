--- conflicted
+++ resolved
@@ -19,12 +19,8 @@
 from tqdm import tqdm
 
 from QEfficient.finetune.configs.training import TrainConfig
-<<<<<<< HEAD
-from QEfficient.finetune.utils.helper import is_rank_zero
+from QEfficient.finetune.utils.helper import get_autocast_ctx, get_op_verifier_ctx, is_rank_zero
 from QEfficient.finetune.utils.logging_utils import logger
-=======
-from QEfficient.finetune.utils.helper import get_autocast_ctx, get_op_verifier_ctx
->>>>>>> 3aaa2d89
 
 try:
     import torch_qaic  # noqa: F401
@@ -89,8 +85,8 @@
     max_steps_reached = False  # Flag to indicate max training steps reached
 
     tensorboard_updates = None
-    tensorboard_log_dir = train_config.output_dir + "/runs/" + f"{datetime.now().strftime('%Y-%m-%d_%H-%M-%S')}"
     if is_rank_zero():
+        tensorboard_log_dir = train_config.output_dir + "/runs/" + f"{datetime.now().strftime('%Y-%m-%d_%H-%M-%S')}"
         tensorboard_updates = SummaryWriter(log_dir=tensorboard_log_dir)
 
     device_type = torch.device(device).type
@@ -115,7 +111,7 @@
         acc_helper = torchmetrics.classification.MulticlassAccuracy(num_classes=num_classes).to(device)
 
     autocast_ctx = get_autocast_ctx(train_config.use_autocast, device_type, dtype=torch.float16)
-    op_verifier_ctx = partial(get_op_verifier_ctx, train_config.opByOpVerifier, device, train_config.dump_root_dir)
+    op_verifier_ctx = partial(get_op_verifier_ctx, train_config.opByOpVerifier, device, train_config.output_dir)
 
     # Start the training loop
     for epoch in range(train_config.num_epochs):
@@ -175,43 +171,6 @@
                 break
             batch = {k: v.to(device) for k, v in batch.items()}  # move the batch elements to qaic device
 
-<<<<<<< HEAD
-            with (
-                torch.autocast(device_type=device_type, dtype=torch.float16)
-                if train_config.use_autocast
-                else nullcontext()
-            ):
-                # an additional condition can be put here to avoid opByOpVerifier getting triggered for each step
-                if train_config.opByOpVerifier:
-                    with qaic_debug.OpByOpVerifierMode(
-                        ref_device="cpu",
-                        ref_dtype=torch.float32,
-                        # adjust atol & rtol this as required
-                        atol=1e-1,
-                        use_ref_output_on_mismatch=True,
-                        filter_config=qaic_debug.DispatchFilterConfig.default(device),
-                        dump_root_dir=train_config.output_dir + "/mismatches/step_" + str(step),
-                    ) as verifier:
-                        model_outputs = model(**batch)
-                        loss = model_outputs.loss  # Forward call
-                        if (batch["labels"] != -100).sum() == 0:
-                            loss = loss.nan_to_num(nan=0.0)
-                            num_dummy_samples += train_config.train_batch_size
-                        else:
-                            num_dummy_samples_per_batch = (
-                                (torch.sum(batch["labels"] == -100, dim=1) == batch["labels"].shape[1]).sum().item()
-                            )
-                            if num_dummy_samples_per_batch > 0:
-                                num_dummy_samples += num_dummy_samples_per_batch
-                                loss = loss * train_config.train_batch_size / num_dummy_samples_per_batch
-
-                        if train_config.task_type == "seq_classification":
-                            logits = model_outputs.logits
-                            labels = batch["labels"][:, 0]
-                            preds = torch.nn.functional.softmax(logits, dim=-1)
-                            acc_helper.forward(preds, labels)
-                    logger.info("Mismatches detected:", verifier.get_perop_mismatch_count())
-=======
             is_optimizer_step = (step + 1) % train_config.gradient_accumulation_steps == 0 or step == len(
                 train_dataloader
             ) - 1
@@ -229,7 +188,6 @@
                 if (batch["labels"] != -100).sum() == 0:
                     loss = loss.nan_to_num(nan=0.0)
                     num_dummy_samples += train_config.train_batch_size
->>>>>>> 3aaa2d89
                 else:
                     num_dummy_samples_per_batch = (
                         (torch.sum(batch["labels"] == -100, dim=1) == batch["labels"].shape[1]).sum().item()
@@ -244,7 +202,7 @@
                     preds = torch.nn.functional.softmax(logits, dim=-1)
                     acc_helper.forward(preds, labels)
             if train_config.opByOpVerifier:
-                print("Mismatches detected:", verifier.get_perop_mismatch_count())
+                logger.info("Mismatches detected:", verifier.get_perop_mismatch_count())
 
             total_loss += loss.detach().float()
             if is_rank_zero():
