--- conflicted
+++ resolved
@@ -1,118 +1,115 @@
-# -----------------------------------------------------------------------------
-#
-# Copyright (c) Qualcomm Technologies, Inc. and/or its subsidiaries.
-# SPDX-License-Identifier: BSD-3-Clause
-#
-# -----------------------------------------------------------------------------
-
-import json
-import os
-from contextlib import nullcontext
-<<<<<<< HEAD
-from typing import Dict, List, Tuple
-=======
-from enum import Enum
->>>>>>> 7ba58e43
-
-import torch
-
-try:
-    import torch_qaic.debug as qaic_debug  # noqa: F401
-except ImportError as e:
-    print(f"Warning: {e}. Moving ahead without these qaic modules.")
-
-
-class Batching_Strategy(str, Enum):
-    PADDING = "padding"
-    PACKING = "packing"
-
-
-class Device(str, Enum):
-    QAIC = "qaic"
-    CPU = "cpu"
-    CUDA = "cuda"
-
-
-class Peft_Method(str, Enum):
-    LORA = "lora"
-
-
-class Task_Mode(str, Enum):
-    GENERATION = "generation"
-    SEQ_CLASSIFICATION = "seq_classification"
-
-
-def enum_names(enum_cls):
-    return [member.value for member in enum_cls]
-
-
-def is_rank_zero():
-    return int(os.getenv("LOCAL_RANK", 0)) == 0
-
-
-def get_num_ddp_devices():
-    return int(os.getenv("WORLD_SIZE", 1))
-
-
-def get_autocast_ctx(use_autocast, device_type, dtype=torch.float16):
-    return torch.autocast(device_type=device_type, dtype=dtype) if use_autocast else nullcontext()
-
-
-def get_op_verifier_ctx(
-    use_op_by_op_verifier,
-    train_device,
-    dump_dir,
-    step,
-    ref_device="cpu",
-    ref_dtype=torch.float32,
-    atol=1e-1,
-    rtol=1e-5,
-    use_ref_output_on_mismatch=True,
-):
-    if not use_op_by_op_verifier:
-        return nullcontext()
-
-    filter_config = qaic_debug.DispatchFilterConfig.default(train_device)
-    dump_dir = dump_dir + "/mismatches/step_" + str(step)
-    return qaic_debug.OpByOpVerifierMode(
-        ref_device=ref_device,
-        ref_dtype=ref_dtype,
-        atol=atol,
-        rtol=rtol,
-        use_ref_output_on_mismatch=use_ref_output_on_mismatch,
-        filter_config=filter_config,
-        dump_root_dir=dump_dir,
-    )
-
-
-def get_longest_seq_length(data: List[Dict]) -> Tuple[int, int]:
-    # find out the minimum max_seq_length required during fine-tuning (saves memory!)
-    lengths = [len(d["input_ids"]) for d in data]
-    longest_seq_length = max(lengths)
-    longest_seq_ix = lengths.index(longest_seq_length)
-    return longest_seq_length, longest_seq_ix
-
-
-def save_to_json(
-    output_filename,
-    train_step_loss,
-    train_epoch_loss,
-    train_step_metric,
-    train_epoch_metric,
-    val_step_loss,
-    val_epoch_loss,
-    val_step_metric,
-    val_epoch_metric,
-):
-    metrics_data = {
-        "train_step_loss": train_step_loss,
-        "train_epoch_loss": train_epoch_loss,
-        "train_step_metric": train_step_metric,
-        "train_epoch_metric": train_epoch_metric,
-        "val_step_loss": val_step_loss,
-        "val_epoch_loss": val_epoch_loss,
-        "val_step_metric": val_step_metric,
-        "val_epoch_metric": val_epoch_metric,
-    }
-    with open(output_filename, "w") as f:
-        json.dump(metrics_data, f)
+# -----------------------------------------------------------------------------
+#
+# Copyright (c) Qualcomm Technologies, Inc. and/or its subsidiaries.
+# SPDX-License-Identifier: BSD-3-Clause
+#
+# -----------------------------------------------------------------------------
+
+import json
+import os
+from contextlib import nullcontext
+from enum import Enum
+from typing import Dict, List, Tuple
+
+import torch
+
+try:
+    import torch_qaic.debug as qaic_debug  # noqa: F401
+except ImportError as e:
+    print(f"Warning: {e}. Moving ahead without these qaic modules.")
+
+
+class Batching_Strategy(str, Enum):
+    PADDING = "padding"
+    PACKING = "packing"
+
+
+class Device(str, Enum):
+    QAIC = "qaic"
+    CPU = "cpu"
+    CUDA = "cuda"
+
+
+class Peft_Method(str, Enum):
+    LORA = "lora"
+
+
+class Task_Mode(str, Enum):
+    GENERATION = "generation"
+    SEQ_CLASSIFICATION = "seq_classification"
+
+
+def enum_names(enum_cls):
+    return [member.value for member in enum_cls]
+
+
+def is_rank_zero():
+    return int(os.getenv("LOCAL_RANK", 0)) == 0
+
+
+def get_num_ddp_devices():
+    return int(os.getenv("WORLD_SIZE", 1))
+
+
+def get_autocast_ctx(use_autocast, device_type, dtype=torch.float16):
+    return torch.autocast(device_type=device_type, dtype=dtype) if use_autocast else nullcontext()
+
+
+def get_op_verifier_ctx(
+    use_op_by_op_verifier,
+    train_device,
+    dump_dir,
+    step,
+    ref_device="cpu",
+    ref_dtype=torch.float32,
+    atol=1e-1,
+    rtol=1e-5,
+    use_ref_output_on_mismatch=True,
+):
+    if not use_op_by_op_verifier:
+        return nullcontext()
+
+    filter_config = qaic_debug.DispatchFilterConfig.default(train_device)
+    dump_dir = dump_dir + "/mismatches/step_" + str(step)
+    return qaic_debug.OpByOpVerifierMode(
+        ref_device=ref_device,
+        ref_dtype=ref_dtype,
+        atol=atol,
+        rtol=rtol,
+        use_ref_output_on_mismatch=use_ref_output_on_mismatch,
+        filter_config=filter_config,
+        dump_root_dir=dump_dir,
+    )
+
+
+def get_longest_seq_length(data: List[Dict]) -> Tuple[int, int]:
+    # find out the minimum max_seq_length required during fine-tuning (saves memory!)
+    lengths = [len(d["input_ids"]) for d in data]
+    longest_seq_length = max(lengths)
+    longest_seq_ix = lengths.index(longest_seq_length)
+    return longest_seq_length, longest_seq_ix
+
+
+def save_to_json(
+    output_filename,
+    train_step_loss,
+    train_epoch_loss,
+    train_step_metric,
+    train_epoch_metric,
+    val_step_loss,
+    val_epoch_loss,
+    val_step_metric,
+    val_epoch_metric,
+):
+    metrics_data = {
+        "train_step_loss": train_step_loss,
+        "train_epoch_loss": train_epoch_loss,
+        "train_step_metric": train_step_metric,
+        "train_epoch_metric": train_epoch_metric,
+        "val_step_loss": val_step_loss,
+        "val_epoch_loss": val_epoch_loss,
+        "val_step_metric": val_step_metric,
+        "val_epoch_metric": val_epoch_metric,
+    }
+    with open(output_filename, "w") as f:
+        json.dump(metrics_data, f)