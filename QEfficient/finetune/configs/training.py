--- conflicted
+++ resolved
@@ -9,29 +9,18 @@
 
 # Configuration Classes
 @dataclass
-<<<<<<< HEAD
-class train_config:
-    """Training configuration for model fine-tuning.
-=======
 class TrainConfig:
     """Training configuration for model fine-tuning.
 
->>>>>>> 7d345dd3
     Attributes:
         model_name (str): Name of the pre-trained model to fine-tune (default: "meta-llama/Llama-3.2-1B").
         tokenizer_name (str): Name of the tokenizer (defaults to model_name if None).
         run_validation (bool): Whether to run validation during training (default: True).
-<<<<<<< HEAD
         train_batch_size (int): Batch size for training (default: 1).
         val_batch_size (int): Batch size for validation (default: 1).
         context_length (Optional[int]): Maximum sequence length for inputs (default: None).
         gradient_accumulation_steps (int): Steps for gradient accumulation (default: 4).
-=======
-        batch_size_training (int): Batch size for training (default: 1).
-        context_length (Optional[int]): Maximum sequence length for inputs (default: None).
-        gradient_accumulation_steps (int): Steps for gradient accumulation (default: 4).
         gradient checkpointing (bool): Enable gradient checkpointing to save the memory by compromising the speed. (default: False).
->>>>>>> 7d345dd3
         num_epochs (int): Number of training epochs (default: 1).
         max_train_step (int): Maximum training steps (default: 0, unlimited if 0).
         max_eval_step (int): Maximum evaluation steps (default: 0, unlimited if 0).
@@ -41,25 +30,17 @@
         weight_decay (float): Weight decay for optimizer (default: 0.0).
         gamma (float): Learning rate decay factor (default: 0.85).
         seed (int): Random seed for reproducibility (default: 42).
-<<<<<<< HEAD
         use_autocast (bool): Use autocast for mixed precision (default: True).
         dataset (str): Dataset name for training (default: "samsum_dataset").
-=======
         use_fp16 (bool): Use mixed precision training (default: True).
         use_autocast (bool): Use autocast for mixed precision (default: True).
-        val_batch_size (int): Batch size for validation (default: 1).
         dataset (str): Dataset name for training (default: "samsum_dataset").
         task_type (str): Type of task for which the finetuning is to be done. Options: "generation" and "seq_classification". (default: "generation")
->>>>>>> 7d345dd3
         peft_method (str): Parameter-efficient fine-tuning method (default: "lora").
         use_peft (bool): Whether to use PEFT (default: True).
         from_peft_checkpoint (str): Path to PEFT checkpoint (default: "").
         output_dir (str): Directory to save outputs (default: "meta-llama-samsum").
         num_freeze_layers (int): Number of layers to freeze (default: 1).
-<<<<<<< HEAD
-=======
-        one_qaic (bool): Use single QAIC device (default: False).
->>>>>>> 7d345dd3
         save_model (bool): Save the trained model (default: True).
         save_metrics (bool): Save training metrics (default: True).
         intermediate_step_save (int): Steps between intermediate saves (default: 1000).
