--- conflicted
+++ resolved
@@ -27,12 +27,8 @@
     update_config,
 )
 from QEfficient.finetune.utils.dataset_utils import get_dataloader
-<<<<<<< HEAD
 from QEfficient.finetune.utils.device_map import get_device_map
-from QEfficient.finetune.utils.helper import get_longest_seq_length
-=======
-from QEfficient.finetune.utils.helper import Task_Mode
->>>>>>> 7ba58e43
+from QEfficient.finetune.utils.helper import Task_Mode, get_longest_seq_length
 from QEfficient.finetune.utils.logging_utils import logger
 from QEfficient.finetune.utils.parser import get_finetune_parser
 from QEfficient.finetune.utils.train_utils import print_model_size, print_trainable_parameters, train
@@ -117,16 +113,11 @@
         - Sets pad_token_id to eos_token_id if not defined in the tokenizer.
     """
     logger.log_rank_zero(f"Loading HuggingFace model for {train_config.model_name}")
-<<<<<<< HEAD
     pretrained_model_path = hf_download(
         train_config.model_name,
         ignore_patterns=["*.txt", "*.onnx", "*.ot", "*.md", "*.tflite", "*.pdf", "*.msgpack", "*.h5", "*.pth"],
     )
-    if train_config.task_type == "seq_classification":
-=======
-    pretrained_model_path = hf_download(train_config.model_name)
     if train_config.task_mode == Task_Mode.SEQ_CLASSIFICATION:
->>>>>>> 7ba58e43
         model = AutoModelForSequenceClassification.from_pretrained(
             pretrained_model_path,
             num_labels=dataset_config.num_labels,
@@ -316,7 +307,6 @@
         f"passed context length is {train_config.context_length} and overall model's context length is "
         f"{model.config.max_position_embeddings}"
     )
-<<<<<<< HEAD
     if not train_config.enable_pp:
         model.to(train_config.device)
     optimizer = optim.AdamW(
@@ -324,10 +314,6 @@
         lr=train_config.lr,
         weight_decay=train_config.weight_decay,
     )
-=======
-    model.to(train_config.device)
-    optimizer = optim.AdamW(model.parameters(), lr=train_config.lr, weight_decay=train_config.weight_decay)
->>>>>>> 7ba58e43
     scheduler = StepLR(optimizer, step_size=1, gamma=train_config.gamma)
     if train_config.enable_ddp:
         ignore_names = set()
