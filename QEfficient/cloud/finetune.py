# -----------------------------------------------------------------------------
#
# Copyright (c) Qualcomm Technologies, Inc. and/or its subsidiaries.
# SPDX-License-Identifier: BSD-3-Clause
#
# -----------------------------------------------------------------------------

import logging
import random
import warnings
from typing import Any, Dict, Optional, Union

import numpy as np
import torch
import torch.distributed as dist
import torch.nn as nn
import torch.optim as optim
import torch.utils.data
from peft import PeftModel, get_peft_model
from torch.optim.lr_scheduler import StepLR
<<<<<<< HEAD
from transformers import AutoConfig, AutoModel, AutoModelForCausalLM, AutoModelForSequenceClassification, AutoTokenizer
=======
from transformers import AutoModel, AutoModelForCausalLM, AutoModelForSequenceClassification, AutoTokenizer
>>>>>>> 30d15798

from QEfficient.finetune.configs.training import TrainConfig
from QEfficient.finetune.utils.config_utils import (
    generate_dataset_config,
    generate_peft_config,
    update_config,
)
from QEfficient.finetune.utils.dataset_utils import get_dataloader
<<<<<<< HEAD
from QEfficient.finetune.utils.device_map import get_device_map
from QEfficient.finetune.utils.parser import get_finetune_parser
from QEfficient.finetune.utils.train_utils import get_longest_seq_length, print_model_size, train
from QEfficient.utils._utils import get_num_layers_from_config, login_and_download_hf_lm
=======
from QEfficient.finetune.utils.logging_utils import logger
from QEfficient.finetune.utils.parser import get_finetune_parser
from QEfficient.finetune.utils.train_utils import (
    get_longest_seq_length,
    print_model_size,
    print_trainable_parameters,
    train,
)
from QEfficient.utils._utils import hf_download
>>>>>>> 30d15798

# Try importing QAIC-specific module, proceed without it if unavailable
try:
    import torch_qaic  # noqa: F401
except ImportError as e:
    logger.log_rank_zero(f"{e}. Moving ahead without these qaic modules.", logging.WARNING)

<<<<<<< HEAD
=======

>>>>>>> 30d15798
# Suppress all warnings
warnings.filterwarnings("ignore")


def setup_distributed_training(train_config: TrainConfig) -> None:
    """Initialize distributed training environment if enabled.

    Args:
        train_config (TrainConfig): Training configuration object.

    Notes:
        - If distributed data parallel (DDP) is disabled, this function does nothing.
        - Ensures the device is not CPU and does not specify an index for DDP compatibility.
        - Initializes the process group using the specified distributed backend.

    Raises:
        AssertionError: If device is CPU or includes an index with DDP enabled.
    """
    if not train_config.enable_ddp:
        return

    torch_device = torch.device(train_config.device)
    assert torch_device.type != "cpu", "Host doesn't support single-node DDP"
    assert torch_device.index is None, f"DDP requires only device type, got: {torch_device}"
    dist_backend_map = {"cpu": "gloo", "qaic": "qccl", "cuda": "gloo"}
    dist.init_process_group(backend=dist_backend_map[torch_device.type])
    if train_config.enable_pp:
        assert dist.get_world_size() * train_config.num_pp_stages == getattr(torch, torch_device.type).device_count(), (
            "Total available devices should be multiple of number of pipeline stages."
        )
    else:
        # from here onward "qaic/cuda" will automatically map to "qaic:i/cuda:i", where i = process rank
        getattr(torch, torch_device.type).set_device(dist.get_rank())


def setup_seeds(seed: int) -> None:
    """Set random seeds across libraries for reproducibility.

    Args:
        seed (int): Seed value to set for random number generators.

    Notes:
        - Sets seeds for PyTorch, Python's random module, and NumPy.
    """
    # torch.use_deterministic_algorithms(True)
    torch.manual_seed(seed)
    random.seed(seed)
    np.random.seed(seed)


def load_model_and_tokenizer(
    train_config: TrainConfig, dataset_config: Any, peft_config_file: str, **kwargs
) -> tuple[AutoModelForCausalLM, AutoTokenizer]:
    """Load the pre-trained model and tokenizer from Hugging Face.

    Args:
        config (TrainConfig): Training configuration object containing model and tokenizer names.
        dataset_config (Any): A dataclass object representing dataset configuration.
        peft_config_file (str): Path to PEFT config file used for PEFT finetuning.
        kwargs: Additional arguments to override PEFT config.

    Returns:
        tuple: A tuple of two values.
            - Model with pretrained weights loaded.
            - Model's tokenizer (AutoTokenizer).

    Notes:
        - Downloads the model if not already cached using login_and_download_hf_lm.
        - Configures the model with FP16 precision and disables caching for training.
        - Resizes model embeddings if tokenizer vocab size exceeds model embedding size.
        - Sets pad_token_id to eos_token_id if not defined in the tokenizer.
    """
    logger.log_rank_zero(f"Loading HuggingFace model for {train_config.model_name}")
    pretrained_model_path = hf_download(train_config.model_name)
    if train_config.task_type == "seq_classification":
        model = AutoModelForSequenceClassification.from_pretrained(
            pretrained_model_path,
            num_labels=dataset_config.num_labels,
            attn_implementation="sdpa",
            torch_dtype=torch.float16,
        )

        if not hasattr(model, "base_model_prefix"):
            logger.raise_error("Given huggingface model does not have 'base_model_prefix' attribute.", RuntimeError)

        for param in getattr(model, model.base_model_prefix).parameters():
            param.requires_grad = False

        for param in model.parameters():
            if param.requires_grad:
                param.data = param.data.to(torch.float32)
    else:
        if train_config.enable_pp:
            if train_config.enable_ddp:
                rank = dist.get_rank()
                model_config = AutoConfig.from_pretrained(train_config.model_name)
                num_layers = get_num_layers_from_config(model_config)
                device_map = get_device_map(rank, train_config.num_pp_stages, num_layers)
            else:
                device_map = "auto"
            model = AutoModelForCausalLM.from_pretrained(
                pretrained_model_path,
                use_cache=False,
                attn_implementation="sdpa",
                torch_dtype=torch.float16,
                device_map=device_map,
            )
        else:
            model = AutoModelForCausalLM.from_pretrained(
                pretrained_model_path,
                use_cache=False,
                attn_implementation="sdpa",
                torch_dtype=torch.float16,
            )

    tokenizer = AutoTokenizer.from_pretrained(
        train_config.model_name if train_config.tokenizer_name is None else train_config.tokenizer_name
    )
    if not tokenizer.pad_token_id:
        tokenizer.pad_token_id = tokenizer.eos_token_id

    # If there is a mismatch between tokenizer vocab size and embedding matrix,
    # throw a warning and then expand the embedding matrix
    if len(tokenizer) > model.get_input_embeddings().weight.shape[0]:
        logger.log_rank_zero("Resizing the embedding matrix to match the tokenizer vocab size.", logging.WARNING)
        model.resize_token_embeddings(len(tokenizer))

    print_model_size(model)

    # Note: Need to call this before calling PeftModel.from_pretrained or get_peft_model.
    # Because, both makes model.is_gradient_checkpointing = True which is used in peft library to
    # apply gradient checkpointing related hooks to the input embeddings. Without this we will get
    # "No inf checks were recorded for this optimizer." error.
    # Enable gradient checkpointing
    if train_config.gradient_checkpointing:
        # Note: below attribute and method is only available in HuggingFace Transformer models.
        if hasattr(model, "supports_gradient_checkpointing") and model.supports_gradient_checkpointing:
            model.gradient_checkpointing_enable(gradient_checkpointing_kwargs={"preserve_rng_state": False})
        else:
            logger.raise_error(
                "Given model doesn't support gradient checkpointing. Please disable it and run it.", RuntimeError
            )

    model = apply_peft(model, train_config, peft_config_file, **kwargs)

    return model, tokenizer


def apply_peft(
    model: AutoModel, train_config: TrainConfig, peft_config_file: Dict, **kwargs
) -> Union[AutoModel, PeftModel]:
    """Apply Parameter-Efficient Fine-Tuning (PEFT) to the model if enabled.

    Args:
        model (AutoModel): Huggingface model.
        train_config (TrainConfig): Training configuration object.
        peft_config_file (str, optional): Path to YAML/JSON file containing
            PEFT (LoRA) config. Defaults to None.
        kwargs: Additional arguments to override PEFT config params.

    Returns:
        Union[AutoModel, PeftModel]: If use_peft in train_config is True
            then PeftModel object is returned else original model object
            (AutoModel) is returned.
    """
    if not train_config.use_peft:
        return model

    # Load the pre-trained peft model checkpoint and setup its configuration
    if train_config.from_peft_checkpoint:
        model = PeftModel.from_pretrained(model, train_config.from_peft_checkpoint, is_trainable=True)
        peft_config = model.peft_config
    # Generate the peft config and start fine-tuning from original model
    else:
        peft_config = generate_peft_config(train_config, peft_config_file, **kwargs)
        model = get_peft_model(model, peft_config)
    print_trainable_parameters(model)

    return model


def setup_dataloaders(
    train_config: TrainConfig,
    dataset_config: Any,
    tokenizer: AutoTokenizer,
) -> tuple[torch.utils.data.DataLoader, Optional[torch.utils.data.DataLoader], int]:
    """Set up training and validation DataLoaders.

    Args:
        train_config (TrainConfig): Training configuration object.
        dataset_config (Any): Configuration for the dataset (generated from train_config).
        tokenizer (AutoTokenizer): Tokenizer for preprocessing data.

    Returns:
        tuple: A tuple of three values.
            - First value represents train_dataloader
            - Second value represents eval_dataloader. It is None if
              validation is disabled.
            - Length of longest sequence in the dataset.

    Raises:
        RuntimeError: If validation is enabled but the validation set is too small.

    Notes:
        - Applies a custom data collator if provided by get_custom_data_collator.
        - Configures DataLoader kwargs using get_dataloader_kwargs for train and val splits.
    """

    train_dataloader = get_dataloader(tokenizer, dataset_config, train_config, split="train")
    logger.log_rank_zero(f"Number of Training Set Batches loaded = {len(train_dataloader)}")

    eval_dataloader = None
    if train_config.run_validation:
        eval_dataloader = get_dataloader(tokenizer, dataset_config, train_config, split="val")
        if len(eval_dataloader) == 0:
            logger.raise_error(
                f"The eval set size is too small for dataloader to load even one batch. Please increase the size of eval set. ({len(eval_dataloader)=})",
                ValueError,
            )
        else:
            logger.log_rank_zero(f"Number of Validation Set Batches loaded = {len(eval_dataloader)}")

        longest_seq_length, _ = get_longest_seq_length(
            torch.utils.data.ConcatDataset([train_dataloader.dataset, eval_dataloader.dataset])
        )
    else:
        longest_seq_length, _ = get_longest_seq_length(train_dataloader.dataset)

    return train_dataloader, eval_dataloader, longest_seq_length


def main(peft_config_file: str = None, **kwargs) -> None:
    """
    Fine-tune a model on QAIC hardware with configurable training and LoRA parameters.

    Args:
        peft_config_file (str, optional): Path to YAML/JSON file containing PEFT (LoRA) config. Defaults to None.
        kwargs: Additional arguments to override TrainConfig.

    Example:
        .. code-block:: bash

            # Using a YAML config file for PEFT
            python -m QEfficient.cloud.finetune \\
                --model_name "meta-llama/Llama-3.2-1B" \\
                --lr 5e-4 \\
                --peft_config_file "lora_config.yaml"

            # Using default LoRA config
            python -m QEfficient.cloud.finetune \\
                --model_name "meta-llama/Llama-3.2-1B" \\
                --lr 5e-4
    """
    # TODO:Remove TrainConfig() and update_config() as all params are passed in kwargs by parser
    train_config = TrainConfig()
    update_config(train_config, **kwargs)
    dataset_config = generate_dataset_config(train_config.dataset)
    update_config(dataset_config, **kwargs)

    logger.prepare_for_logs(train_config.output_dir, train_config.dump_logs, train_config.log_level)

    setup_distributed_training(train_config)
    setup_seeds(train_config.seed)
    model, tokenizer = load_model_and_tokenizer(train_config, dataset_config, peft_config_file, **kwargs)

    # Create DataLoaders for the training and validation dataset
    train_dataloader, eval_dataloader, longest_seq_length = setup_dataloaders(train_config, dataset_config, tokenizer)
    logger.log_rank_zero(
        f"The longest sequence length in the train data is {longest_seq_length}, "
        f"passed context length is {train_config.context_length} and overall model's context length is "
        f"{model.config.max_position_embeddings}"
    )
    if not train_config.enable_pp:
        model.to(train_config.device)
    optimizer = optim.AdamW(
        model.parameters(),
        lr=train_config.lr,
        weight_decay=train_config.weight_decay,
    )
    scheduler = StepLR(optimizer, step_size=1, gamma=train_config.gamma)
    if train_config.enable_ddp:
        ignore_names = set()
        for name, param in model.named_parameters():
            if not param.requires_grad:
                ignore_names.add(name)
        torch.nn.parallel.DistributedDataParallel._set_params_and_buffers_to_ignore_for_model(model, ignore_names)
        model = nn.parallel.DistributedDataParallel(model)

    results = train(
        model,
        tokenizer,
        train_dataloader,
        eval_dataloader,
        optimizer,
        scheduler,
        train_config,
        dist.get_rank() if train_config.enable_ddp else None,
    )
    if train_config.enable_ddp:
        dist.destroy_process_group()
    return results


if __name__ == "__main__":
    parser = get_finetune_parser()
    args = parser.parse_args()
    args_dict = vars(args)
    main(**args_dict)<|MERGE_RESOLUTION|>--- conflicted
+++ resolved
@@ -18,11 +18,7 @@
 import torch.utils.data
 from peft import PeftModel, get_peft_model
 from torch.optim.lr_scheduler import StepLR
-<<<<<<< HEAD
-from transformers import AutoConfig, AutoModel, AutoModelForCausalLM, AutoModelForSequenceClassification, AutoTokenizer
-=======
 from transformers import AutoModel, AutoModelForCausalLM, AutoModelForSequenceClassification, AutoTokenizer
->>>>>>> 30d15798
 
 from QEfficient.finetune.configs.training import TrainConfig
 from QEfficient.finetune.utils.config_utils import (
@@ -31,12 +27,7 @@
     update_config,
 )
 from QEfficient.finetune.utils.dataset_utils import get_dataloader
-<<<<<<< HEAD
 from QEfficient.finetune.utils.device_map import get_device_map
-from QEfficient.finetune.utils.parser import get_finetune_parser
-from QEfficient.finetune.utils.train_utils import get_longest_seq_length, print_model_size, train
-from QEfficient.utils._utils import get_num_layers_from_config, login_and_download_hf_lm
-=======
 from QEfficient.finetune.utils.logging_utils import logger
 from QEfficient.finetune.utils.parser import get_finetune_parser
 from QEfficient.finetune.utils.train_utils import (
@@ -46,7 +37,6 @@
     train,
 )
 from QEfficient.utils._utils import hf_download
->>>>>>> 30d15798
 
 # Try importing QAIC-specific module, proceed without it if unavailable
 try:
@@ -54,10 +44,7 @@
 except ImportError as e:
     logger.log_rank_zero(f"{e}. Moving ahead without these qaic modules.", logging.WARNING)
 
-<<<<<<< HEAD
-=======
-
->>>>>>> 30d15798
+
 # Suppress all warnings
 warnings.filterwarnings("ignore")
 
@@ -152,10 +139,7 @@
     else:
         if train_config.enable_pp:
             if train_config.enable_ddp:
-                rank = dist.get_rank()
-                model_config = AutoConfig.from_pretrained(train_config.model_name)
-                num_layers = get_num_layers_from_config(model_config)
-                device_map = get_device_map(rank, train_config.num_pp_stages, num_layers)
+                device_map = get_device_map(train_config.model_name, train_config.num_pp_stages, rank=dist.get_rank())
             else:
                 device_map = "auto"
             model = AutoModelForCausalLM.from_pretrained(
