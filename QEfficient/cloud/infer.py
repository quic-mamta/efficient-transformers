--- conflicted
+++ resolved
@@ -12,16 +12,8 @@
 
 import QEfficient
 from QEfficient.cloud.export import get_onnx_model_path
-<<<<<<< HEAD
 from QEfficient.generation.text_generation_inference import cloud_ai_100_exec_kv
-from QEfficient.utils import check_and_assign_cache_dir, get_qpc_dir_name_infer, load_hf_tokenizer, qpc_exists
-=======
-from QEfficient.generation.text_generation_inference import (
-    check_batch_size_and_num_prompts,
-    cloud_ai_100_exec_kv,
-)
 from QEfficient.utils import check_and_assign_cache_dir, get_qpc_dir_path, load_hf_tokenizer, qpc_exists
->>>>>>> a262cd31
 from QEfficient.utils.logging_utils import logger
 
 
@@ -43,7 +35,6 @@
     cache_dir: Optional[str] = None,
     hf_token: Optional[str] = None,
 ) -> None:
-<<<<<<< HEAD
     """
     API() to export, compile and execute the model on Cloud AI 100 Platform.
 
@@ -71,12 +62,6 @@
     :cache_dir: str. Cache dir where downloaded huggingface files are stored.
     :hf_token: str. HuggingFace login token to access private repos.
     """
-    qpc_base_dir_name = get_qpc_dir_name_infer(
-        num_cores, mos, batch_size, prompt_len, ctx_len, mxfp6, mxint8, device_group
-    )
-=======
-    prompt: List[str] = check_batch_size_and_num_prompts(prompt, prompts_txt_file_path, batch_size)
->>>>>>> a262cd31
     cache_dir = check_and_assign_cache_dir(local_model_dir, cache_dir)
     tokenizer = load_hf_tokenizer(
         pretrained_model_name_or_path=(local_model_dir if local_model_dir else model_name),
