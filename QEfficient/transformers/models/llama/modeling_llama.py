# -----------------------------------------------------------------------------
#
# Copyright (c) 2024 Qualcomm Innovation Center, Inc. All rights reserved.
# SPDX-License-Identifier: BSD-3-Clause
#
# -----------------------------------------------------------------------------

import math
from typing import List, Optional, Tuple, Union

import torch
import torch.nn.functional as F
import torch.utils.checkpoint
from torch import nn
from torch.nn import CrossEntropyLoss
from transformers.cache_utils import Cache, StaticCache
from transformers.modeling_attn_mask_utils import AttentionMaskConverter
from transformers.modeling_outputs import (
    BaseModelOutputWithPast,
    CausalLMOutputWithPast,
)
from transformers.models.llama.configuration_llama import LlamaConfig
from transformers.models.llama.modeling_llama import (
    LlamaAttention,
<<<<<<< HEAD
    LlamaDynamicNTKScalingRotaryEmbedding,
=======
    LlamaConfig,
    LlamaDecoderLayer,
>>>>>>> 22a6b362
    LlamaForCausalLM,
    LlamaLinearScalingRotaryEmbedding,
    LlamaModel,
    LlamaRotaryEmbedding,
    logger,
    repeat_kv,
    rotate_half,
)

from QEfficient.transformers.cache_utils import HHCache
from QEfficient.transformers.modeling_attn_mask_utils import _create_causal_mask


<<<<<<< HEAD
def apply_rotary_pos_emb_single(x, cos, sin, position_ids=None, unsqueeze_dim=1):
    cos = cos.unsqueeze(unsqueeze_dim)
    sin = sin.unsqueeze(unsqueeze_dim)
    x_embed = (x * cos) + (rotate_half(x) * sin)

    return x_embed
=======
class QEffLlamaRotaryEmbedding(LlamaRotaryEmbedding):
    """
    Copied from LlamaForCausalLM: https://github.com/huggingface/transformers/blob/main/src/transformers/models/llama/modeling_llama.py
    The only differences are:
    - Add static sin/cos computations.
    """

    def __init__(self, dim, max_position_embeddings=2048, base=10000, device=None):
        super(LlamaRotaryEmbedding, self).__init__()  # Initialize nn.Module
        self.dim = dim
        self.max_position_embeddings = max_position_embeddings
        self.base = base
        inv_freq = 1.0 / (self.base ** (torch.arange(0, self.dim, 2, dtype=torch.int64).float().to(device) / self.dim))
        self.register_buffer("inv_freq", inv_freq, persistent=False)

        # Build here to make `torch.jit.trace` work.
        self._set_cos_sin_cache(
            seq_len=max_position_embeddings, device=self.inv_freq.device, dtype=torch.get_default_dtype()
        )

    def _set_cos_sin_cache(self, seq_len, device, dtype):
        self.max_seq_len_cached = seq_len
        t = torch.arange(self.max_seq_len_cached, device=device, dtype=torch.int64).type_as(self.inv_freq)

        freqs = torch.outer(t, self.inv_freq)

        emb = torch.cat((freqs, freqs), dim=-1)
        self.register_buffer("cos_cached", emb.cos().to(dtype), persistent=False)
        self.register_buffer("sin_cached", emb.sin().to(dtype), persistent=False)

    def forward(self, x, seq_len=None):
        # x: [bs, num_attention_heads, seq_len, head_size]
        if seq_len > self.max_seq_len_cached:
            self._set_cos_sin_cache(seq_len=seq_len, device=x.device, dtype=x.dtype)

        return (
            self.cos_cached[:seq_len].to(dtype=x.dtype),
            self.sin_cached[:seq_len].to(dtype=x.dtype),
        )


def qeff_apply_rotary_pos_emb(q, k, cos, sin, position_ids, unsqueeze_dim=1):
    """Applies Rotary Position Embedding to the query and key tensors.

    Args:
        q (`torch.Tensor`): The query tensor.
        k (`torch.Tensor`): The key tensor.
        cos (`torch.Tensor`): The cosine part of the rotary embedding.
        sin (`torch.Tensor`): The sine part of the rotary embedding.
        position_ids (`torch.Tensor`):
            The position indices of the tokens corresponding to the query and key tensors. For example, this can be
            used to pass offsetted position ids when working with a KV-cache.
        unsqueeze_dim (`int`, *optional*, defaults to 1):
            The 'unsqueeze_dim' argument specifies the dimension along which to unsqueeze cos[position_ids] and
            sin[position_ids] so that they can be properly broadcasted to the dimensions of q and k. For example, note
            that cos[position_ids] and sin[position_ids] have the shape [batch_size, seq_len, head_dim]. Then, if q and
            k have the shape [batch_size, heads, seq_len, head_dim], then setting unsqueeze_dim=1 makes
            cos[position_ids] and sin[position_ids] broadcastable to the shapes of q and k. Similarly, if q and k have
            the shape [batch_size, seq_len, heads, head_dim], then set unsqueeze_dim=2.
    Returns:
        `tuple(torch.Tensor)` comprising of the query and key tensors rotated using the Rotary Position Embedding.
    """
    cos = cos[position_ids].unsqueeze(unsqueeze_dim)
    sin = sin[position_ids].unsqueeze(unsqueeze_dim)

    # Apply rotation
    q_embed = (q * cos) + (rotate_half(q) * sin)
    k_embed = (k * cos) + (rotate_half(k) * sin)
    # Cast back to original dtype
    return q_embed.to(q.dtype), k_embed.to(k.dtype)
>>>>>>> 22a6b362


class QEffLlamaAttention(LlamaAttention):
    """
    Copied from LlamaForCausalLM: https://github.com/huggingface/transformers/blob/main/src/transformers/models/llama/modeling_llama.py
    The only differences are:
    - add new args cache idx for the kv retention
    """

    def __init__(self, config: LlamaConfig, layer_idx: Optional[int] = None):
<<<<<<< HEAD
        super().__init__()
        self.config = config
        self.layer_idx = layer_idx
        if layer_idx is None:
            logger.warning_once(
                f"Instantiating {self.__class__.__name__} without passing a `layer_idx` is not recommended and will "
                "lead to errors during the forward call if caching is used. Please make sure to provide a `layer_idx` "
                "when creating this class."
            )

        self.attention_dropout = config.attention_dropout
        self.hidden_size = config.hidden_size
        self.num_heads = config.num_attention_heads
        self.head_dim = self.hidden_size // self.num_heads
        self.num_key_value_heads = config.num_key_value_heads
        self.num_key_value_groups = self.num_heads // self.num_key_value_heads
        self.max_position_embeddings = config.max_position_embeddings
        self.rope_theta = config.rope_theta
        self.is_causal = True
        self.positional_rolling = True  # config.enable_position_rolling

        if (self.head_dim * self.num_heads) != self.hidden_size:
            raise ValueError(
                f"hidden_size must be divisible by num_heads (got `hidden_size`: {self.hidden_size}"
                f" and `num_heads`: {self.num_heads})."
            )

        self.q_proj = nn.Linear(self.hidden_size, self.num_heads * self.head_dim, bias=config.attention_bias)
        self.k_proj = nn.Linear(self.hidden_size, self.num_key_value_heads * self.head_dim, bias=config.attention_bias)
        self.v_proj = nn.Linear(self.hidden_size, self.num_key_value_heads * self.head_dim, bias=config.attention_bias)
        self.o_proj = nn.Linear(self.hidden_size, self.hidden_size, bias=config.attention_bias)
        self._init_rope()

    def _init_rope(self):
        if self.config.rope_scaling is None:
            self.rotary_emb = LlamaRotaryEmbedding(
                self.head_dim,
                max_position_embeddings=self.max_position_embeddings,
                base=self.rope_theta,
            )
        else:
            scaling_type = self.config.rope_scaling["type"]
            scaling_factor = self.config.rope_scaling["factor"]
            if scaling_type == "linear":
                self.rotary_emb = LlamaLinearScalingRotaryEmbedding(
                    self.head_dim,
                    max_position_embeddings=self.max_position_embeddings,
                    scaling_factor=scaling_factor,
                    base=self.rope_theta,
                )
            elif scaling_type == "dynamic":
                self.rotary_emb = LlamaDynamicNTKScalingRotaryEmbedding(
                    self.head_dim,
                    max_position_embeddings=self.max_position_embeddings,
                    scaling_factor=scaling_factor,
                    base=self.rope_theta,
                )
            else:
                raise ValueError(f"Unknown RoPE scaling type {scaling_type}")

    """
=======
        super().__init__(config, layer_idx)
        # Define the general __qeff_init__() for any changes in the init calls
        # Set the init in the module mapping pytorch transforms
        self.__qeff_init__()

    def __qeff_init__(self):
        self.rotary_emb = QEffLlamaRotaryEmbedding(
            self.head_dim,
            max_position_embeddings=self.max_position_embeddings,
            base=self.rope_theta,
        )

>>>>>>> 22a6b362
    def forward(
        self,
        hidden_states: torch.Tensor,
        attention_mask: Optional[torch.Tensor] = None,
        position_ids: Optional[torch.LongTensor] = None,
        past_key_value: Optional[Cache] = None,
        batch_index: Optional[torch.LongTensor] = None,
        output_attentions: bool = False,
        use_cache: bool = False,
        cache_position: Optional[torch.LongTensor] = None,
        **kwargs,
    ) -> Tuple[torch.Tensor, Optional[torch.Tensor], Optional[Tuple[torch.Tensor]]]:
        bsz, q_len, _ = hidden_states.size()

        if self.config.pretraining_tp > 1:
            key_value_slicing = (self.num_key_value_heads * self.head_dim) // self.config.pretraining_tp
            query_slices = self.q_proj.weight.split(
                (self.num_heads * self.head_dim) // self.config.pretraining_tp, dim=0
            )
            key_slices = self.k_proj.weight.split(key_value_slicing, dim=0)
            value_slices = self.v_proj.weight.split(key_value_slicing, dim=0)

            query_states = [F.linear(hidden_states, query_slices[i]) for i in range(self.config.pretraining_tp)]
            query_states = torch.cat(query_states, dim=-1)

            key_states = [F.linear(hidden_states, key_slices[i]) for i in range(self.config.pretraining_tp)]
            key_states = torch.cat(key_states, dim=-1)

            value_states = [F.linear(hidden_states, value_slices[i]) for i in range(self.config.pretraining_tp)]
            value_states = torch.cat(value_states, dim=-1)

        else:
            query_states = self.q_proj(hidden_states)
            key_states = self.k_proj(hidden_states)
            value_states = self.v_proj(hidden_states)

        query_states = query_states.view(bsz, q_len, self.num_heads, self.head_dim).transpose(1, 2)
        key_states = key_states.view(bsz, q_len, self.num_key_value_heads, self.head_dim).transpose(1, 2)
        value_states = value_states.view(bsz, q_len, self.num_key_value_heads, self.head_dim).transpose(1, 2)

        kv_seq_len = key_states.shape[-2]
        if past_key_value is not None:
            if self.layer_idx is None:
                raise ValueError(
                    f"The cache structure has changed since version v4.36. If you are using {self.__class__.__name__} "
                    "for auto-regressive decoding with k/v caching, please make sure to initialize the attention class "
                    "with a layer index."
                )
            kv_seq_len = past_key_value.get_usable_length(kv_seq_len, self.layer_idx)

        cos, sin = self.rotary_emb(value_states, seq_len=kv_seq_len)
        query_states, key_states = qeff_apply_rotary_pos_emb(query_states, key_states, cos, sin, position_ids)

        if past_key_value is not None:
            # sin and cos are specific to RoPE models; cache_position needed for the static cache
            cache_kwargs = {"sin": sin, "cos": cos, "batch_index": batch_index, "position_ids": position_ids}
            key_states, value_states = past_key_value.update(key_states, value_states, self.layer_idx, cache_kwargs)

        key_states = repeat_kv(key_states, self.num_key_value_groups)
        value_states = repeat_kv(value_states, self.num_key_value_groups)

        attn_weights = torch.matmul(query_states, key_states.transpose(2, 3)) / math.sqrt(self.head_dim)

        if attention_mask is not None:  # no matter the length, we just slice it
            attn_weights = torch.where(attention_mask, torch.tensor(-10000.0, dtype=torch.float32), attn_weights)

        # upcast attention to fp32
        attn_weights = nn.functional.softmax(attn_weights, dim=-1, dtype=torch.float32).to(query_states.dtype)
        attn_weights = nn.functional.dropout(attn_weights, p=self.attention_dropout, training=self.training)
        attn_output = torch.matmul(attn_weights, value_states)

        if attn_output.size() != (bsz, self.num_heads, q_len, self.head_dim):
            raise ValueError(
                f"`attn_output` should be of size {(bsz, self.num_heads, q_len, self.head_dim)}, but is"
                f" {attn_output.size()}"
            )

        attn_output = attn_output.transpose(1, 2).contiguous()

        attn_output = attn_output.reshape(bsz, q_len, self.hidden_size)

        if self.config.pretraining_tp > 1:
            attn_output = attn_output.split(self.hidden_size // self.config.pretraining_tp, dim=2)
            o_proj_slices = self.o_proj.weight.split(self.hidden_size // self.config.pretraining_tp, dim=1)
            attn_output = sum([F.linear(attn_output[i], o_proj_slices[i]) for i in range(self.config.pretraining_tp)])
        else:
            attn_output = self.o_proj(attn_output)

        if not output_attentions:
            attn_weights = None

        return attn_output, attn_weights, past_key_value
        
    """

    def forward(
        self,
        hidden_states: torch.Tensor,
        attention_mask: Optional[torch.Tensor] = None,
        position_ids: Optional[torch.LongTensor] = None,
        past_key_value: Optional[Cache] = None,
        output_attentions: bool = False,
        use_cache: bool = False,
        cache_position: Optional[torch.LongTensor] = None,
        **kwargs,
    ) -> Tuple[torch.Tensor, Optional[torch.Tensor], Optional[Tuple[torch.Tensor]]]:
        bsz, q_len, _ = hidden_states.size()

        if self.config.pretraining_tp > 1:
            key_value_slicing = (self.num_key_value_heads * self.head_dim) // self.config.pretraining_tp
            query_slices = self.q_proj.weight.split(
                (self.num_heads * self.head_dim) // self.config.pretraining_tp, dim=0
            )
            key_slices = self.k_proj.weight.split(key_value_slicing, dim=0)
            value_slices = self.v_proj.weight.split(key_value_slicing, dim=0)

            query_states = [F.linear(hidden_states, query_slices[i]) for i in range(self.config.pretraining_tp)]
            query_states = torch.cat(query_states, dim=-1)

            key_states = [F.linear(hidden_states, key_slices[i]) for i in range(self.config.pretraining_tp)]
            key_states = torch.cat(key_states, dim=-1)

            value_states = [F.linear(hidden_states, value_slices[i]) for i in range(self.config.pretraining_tp)]
            value_states = torch.cat(value_states, dim=-1)

        else:
            query_states = self.q_proj(hidden_states)
            key_states = self.k_proj(hidden_states)
            value_states = self.v_proj(hidden_states)

        query_states = query_states.view(bsz, q_len, self.num_heads, self.head_dim).transpose(1, 2)
        key_states = key_states.view(bsz, q_len, self.num_key_value_heads, self.head_dim).transpose(1, 2)
        value_states = value_states.view(bsz, q_len, self.num_key_value_heads, self.head_dim).transpose(1, 2)

        past_key_value = getattr(self, "past_key_value", past_key_value)

        """if not self.positional_rolling:
            cos, sin = self.rotary_emb(value_states, position_ids)
            query_states, key_states = apply_rotary_pos_emb(query_states, key_states, cos, sin)
            if past_key_value is not None:
                # sin and cos are specific to RoPE models; cache_position needed for the static cache
                cache_kwargs = {"sin": sin, "cos": cos}
                key_states, value_states = past_key_value.update(key_states, value_states, self.layer_idx, cache_kwargs)
        else:
        """
        if past_key_value is not None:
            # sin and cos are specific to RoPE models; cache_position needed for the static cache
            cache_kwargs = {"position_ids": position_ids}
            key_states, value_states = past_key_value.update(key_states, value_states, self.layer_idx, cache_kwargs)

        kv_seq_len = (
            past_key_value.get_seq_length(self.layer_idx) if past_key_value is not None else key_states.shape[-2]
        )

        if not position_ids.nelement() > 1:
            # decoding stage
            key_position_ids = torch.arange(kv_seq_len, device=hidden_states.device).unsqueeze(0)
            # query_position_ids = position_ids #torch.full((bsz,1), int(position_ids.max(1).values)) #key_position_ids[:, -1].unsqueeze(0)
        elif not kv_seq_len == position_ids.shape[-1]:
            # prefilling stage with evicting
            # query_position_ids = position_ids
            key_position_ids = torch.arange(kv_seq_len, device=hidden_states.device).unsqueeze(0)
        else:
            # prefilling stage
            # query_position_ids = position_ids
            key_position_ids = position_ids

        key_cos, key_sin = self.rotary_emb(value_states, key_position_ids)
        query_cos, query_sin = self.rotary_emb(value_states, position_ids)  # query_position_ids)

        query_states = apply_rotary_pos_emb_single(query_states, query_cos, query_sin)
        key_states = apply_rotary_pos_emb_single(key_states, key_cos, key_sin)

        key_states = repeat_kv(key_states, self.num_key_value_groups)
        value_states = repeat_kv(value_states, self.num_key_value_groups)

        attn_weights = torch.matmul(query_states, key_states.transpose(2, 3)) / math.sqrt(self.head_dim)

        if attention_mask is not None:  # no matter the length, we just slice it
            attn_weights = torch.where(attention_mask, torch.tensor(-10000.0, dtype=torch.float32), attn_weights)

        # upcast attention to fp32
        attn_weights = nn.functional.softmax(attn_weights, dim=-1, dtype=torch.float32).to(query_states.dtype)

        cache_kwargs = {"position_ids": position_ids}
        # Update KV Cache based on Heavy-Hitter Oracle
        if past_key_value is not None:
            past_key_value.update_slimming(attn_weights, self.num_key_value_groups, self.layer_idx, cache_kwargs)

        attn_weights = nn.functional.dropout(attn_weights, p=self.attention_dropout, training=self.training)

        attn_output = torch.matmul(attn_weights, value_states)

        if attn_output.size() != (bsz, self.num_heads, q_len, self.head_dim):
            raise ValueError(
                f"`attn_output` should be of size {(bsz, self.num_heads, q_len, self.head_dim)}, but is"
                f" {attn_output.size()}"
            )

        attn_output = attn_output.transpose(1, 2).contiguous()

        attn_output = attn_output.reshape(bsz, q_len, self.hidden_size)

        if self.config.pretraining_tp > 1:
            attn_output = attn_output.split(self.hidden_size // self.config.pretraining_tp, dim=2)
            o_proj_slices = self.o_proj.weight.split(self.hidden_size // self.config.pretraining_tp, dim=1)
            attn_output = sum([F.linear(attn_output[i], o_proj_slices[i]) for i in range(self.config.pretraining_tp)])
        else:
            attn_output = self.o_proj(attn_output)

        if not output_attentions:
            attn_weights = None
        return attn_output, attn_weights, past_key_value


class QEffLlamaForCausalLM(LlamaForCausalLM):
    """
    Copied from LlamaForCausalLM: https://github.com/huggingface/transformers/blob/main/src/transformers/models/llama/modeling_llama.py
    The only differences are:
    - add new args cache idx for the kv retention
    """

    def forward(
        self,
        input_ids: torch.LongTensor = None,
        attention_mask: Optional[torch.Tensor] = None,
        position_ids: Optional[torch.LongTensor] = None,
        past_key_values: Optional[Union[Cache, List[torch.FloatTensor]]] = None,
        batch_index: Optional[torch.LongTensor] = None,
        inputs_embeds: Optional[torch.FloatTensor] = None,
        labels: Optional[torch.LongTensor] = None,
        use_cache: Optional[bool] = None,
        output_attentions: Optional[bool] = None,
        output_hidden_states: Optional[bool] = None,
        return_dict: Optional[bool] = None,
        cache_position: Optional[torch.LongTensor] = None,
    ) -> Union[Tuple, CausalLMOutputWithPast]:
        r"""
        Args:
            labels (`torch.LongTensor` of shape `(batch_size, sequence_length)`, *optional*):
                Labels for computing the masked language modeling loss. Indices should either be in `[0, ...,
                config.vocab_size]` or -100 (see `input_ids` docstring). Tokens with indices set to `-100` are ignored
                (masked), the loss is only computed for the tokens with labels in `[0, ..., config.vocab_size]`.

        Returns:
        >>> tokenizer.batch_decode(generate_ids, skip_special_tokens=True, clean_up_tokenization_spaces=False)[0]
        "Hey, are you conscious? Can you talk to me?\nI'm not conscious, but I can talk to you."
        ```"""
        output_attentions = output_attentions if output_attentions is not None else self.config.output_attentions
        output_hidden_states = (
            output_hidden_states if output_hidden_states is not None else self.config.output_hidden_states
        )
        return_dict = return_dict if return_dict is not None else self.config.use_return_dict

        # decoder outputs consists of (dec_features, layer_state, dec_hidden, dec_attn)
        outputs = self.model(
            input_ids=input_ids,
            attention_mask=attention_mask,
            position_ids=position_ids,
            past_key_values=past_key_values,
            batch_index=batch_index,
            inputs_embeds=inputs_embeds,
            use_cache=use_cache,
            output_attentions=output_attentions,
            output_hidden_states=output_hidden_states,
            return_dict=return_dict,
            cache_position=cache_position,
        )

        # Cast to INT32 to avoid issue while running in ONNXRT
        logit_index = position_ids.to(torch.int32).argmax(1, keepdim=True)
        hidden_states = outputs[0][torch.arange(position_ids.shape[0]).view(-1, 1), logit_index]
        if self.config.pretraining_tp > 1:
            lm_head_slices = self.lm_head.weight.split(self.vocab_size // self.config.pretraining_tp, dim=0)
            logits = [F.linear(hidden_states, lm_head_slices[i]) for i in range(self.config.pretraining_tp)]
            logits = torch.cat(logits, dim=-1)
        else:
            logits = self.lm_head(hidden_states)
        logits = logits.float()

        loss = None
        if labels is not None:
            # Shift so that tokens < n predict n
            shift_logits = logits[..., :-1, :].contiguous()
            shift_labels = labels[..., 1:].contiguous()
            # Flatten the tokens
            loss_fct = CrossEntropyLoss()
            shift_logits = shift_logits.view(-1, self.config.vocab_size)
            shift_labels = shift_labels.view(-1)
            # Enable model parallelism
            shift_labels = shift_labels.to(shift_logits.device)
            loss = loss_fct(shift_logits, shift_labels)

        if not return_dict:
            output = (logits,) + outputs[1:]
            return (loss,) + output if loss is not None else output

        return CausalLMOutputWithPast(
            loss=loss,
            logits=logits,
            past_key_values=outputs.past_key_values,
            hidden_states=outputs.hidden_states,
            attentions=outputs.attentions,
        )


class QEffLlamaDecoderLayer(LlamaDecoderLayer):
    """
    Copied from LlamaForCausalLM: https://github.com/huggingface/transformers/blob/main/src/transformers/models/llama/modeling_llama.py
    The only differences are:
    - add new args batch idx for the CB models
    """

    def forward(
        self,
        hidden_states: torch.Tensor,
        attention_mask: Optional[torch.Tensor] = None,
        position_ids: Optional[torch.LongTensor] = None,
        past_key_value: Optional[Cache] = None,
        batch_index: Optional[torch.LongTensor] = None,
        output_attentions: Optional[bool] = False,
        use_cache: Optional[bool] = False,
        cache_position: Optional[torch.LongTensor] = None,
    ) -> Tuple[torch.FloatTensor, Optional[Tuple[torch.FloatTensor, torch.FloatTensor]]]:
        """
        Args:
            hidden_states (`torch.FloatTensor`): input to the layer of shape `(batch, seq_len, embed_dim)`
            attention_mask (`torch.FloatTensor`, *optional*):
                attention mask of size `(batch_size, sequence_length)` if flash attention is used or `(batch_size, 1,
                query_sequence_length, key_sequence_length)` if default attention is used.
            output_attentions (`bool`, *optional*):
                Whether or not to return the attentions tensors of all attention layers. See `attentions` under
                returned tensors for more detail.
            use_cache (`bool`, *optional*):
                If set to `True`, `past_key_values` key value states are returned and can be used to speed up decoding
                (see `past_key_values`).
            past_key_value (`Tuple(torch.FloatTensor)`, *optional*): cached past key and value projection states
        """
        residual = hidden_states

        hidden_states = self.input_layernorm(hidden_states)

        # Self Attention
        hidden_states, self_attn_weights, present_key_value = self.self_attn(
            hidden_states=hidden_states,
            attention_mask=attention_mask,
            position_ids=position_ids,
            past_key_value=past_key_value,
            batch_index=batch_index,
            output_attentions=output_attentions,
            use_cache=use_cache,
            cache_position=cache_position,
        )
        hidden_states = residual + hidden_states

        # Fully Connected
        residual = hidden_states
        hidden_states = self.post_attention_layernorm(hidden_states)
        hidden_states = self.mlp(hidden_states)
        hidden_states = residual + hidden_states

        outputs = (hidden_states,)

        if output_attentions:
            outputs += (self_attn_weights,)

        if use_cache:
            outputs += (present_key_value,)

        return outputs


class QEffLlamaModel(LlamaModel):
    """
    Copied from LlamaForCausalLM: https://github.com/huggingface/transformers/blob/main/src/transformers/models/llama/modeling_llama.py
    The only differences are:
    - add new args cache idx for the kv retention
    """

    """
    def forward(
        self,
        input_ids: torch.LongTensor = None,
        attention_mask: Optional[torch.Tensor] = None,
        position_ids: Optional[torch.LongTensor] = None,
        past_key_values: Optional[Union[Cache, List[torch.FloatTensor]]] = None,
        batch_index: Optional[torch.LongTensor] = None,
        inputs_embeds: Optional[torch.FloatTensor] = None,
        use_cache: Optional[bool] = None,
        output_attentions: Optional[bool] = None,
        output_hidden_states: Optional[bool] = None,
        return_dict: Optional[bool] = None,
        cache_position: Optional[torch.LongTensor] = None,
    ) -> Union[Tuple, BaseModelOutputWithPast]:
        output_attentions = output_attentions if output_attentions is not None else self.config.output_attentions
        output_hidden_states = (
            output_hidden_states if output_hidden_states is not None else self.config.output_hidden_states
        )
        use_cache = use_cache if use_cache is not None else self.config.use_cache
        return_dict = return_dict if return_dict is not None else self.config.use_return_dict

        if (input_ids is None) ^ (inputs_embeds is not None):
            raise ValueError(
                "You cannot specify both input_ids and inputs_embeds at the same time, and must specify either one"
            )

        if self.gradient_checkpointing and self.training and use_cache:
            logger.warning_once(
                "`use_cache=True` is incompatible with gradient checkpointing. Setting `use_cache=False`."
            )
            use_cache = False

        if inputs_embeds is None:
            inputs_embeds = self.embed_tokens(input_ids)

        return_legacy_cache = False
        if use_cache and not isinstance(past_key_values, Cache):  # kept for BC (non `Cache` `past_key_values` inputs)
            return_legacy_cache = True
            past_key_values = DynamicCache.from_legacy_cache(past_key_values)

        if cache_position is None:
            past_seen_tokens = past_key_values.get_seq_length() if past_key_values is not None else 0
            cache_position = torch.arange(
                past_seen_tokens, past_seen_tokens + inputs_embeds.shape[1], device=inputs_embeds.device
            )
        if position_ids is None:
            position_ids = cache_position.unsqueeze(0)

        causal_mask = self._update_causal_mask(
            attention_mask, inputs_embeds, cache_position, position_ids, past_key_values, output_attentions
        )

        # embed positions
        hidden_states = inputs_embeds

        # decoder layers
        all_hidden_states = () if output_hidden_states else None
        all_self_attns = () if output_attentions else None
        next_decoder_cache = None

        for decoder_layer in self.layers:
            if output_hidden_states:
                all_hidden_states += (hidden_states,)

            if self.gradient_checkpointing and self.training:
                layer_outputs = self._gradient_checkpointing_func(
                    decoder_layer.__call__,
                    hidden_states,
                    causal_mask,
                    position_ids,
                    past_key_values,
                    output_attentions,
                    use_cache,
                    cache_position,
                )
            elif batch_index is not None:
                layer_outputs = decoder_layer(
                    hidden_states,
                    attention_mask=causal_mask,
                    position_ids=position_ids,
                    past_key_value=past_key_values,
                    batch_index=batch_index,
                    output_attentions=output_attentions,
                    use_cache=use_cache,
                    cache_position=cache_position,
                )
            else:
                layer_outputs = decoder_layer(
                    hidden_states,
                    attention_mask=causal_mask,
                    position_ids=position_ids,
                    past_key_value=past_key_values,
                    output_attentions=output_attentions,
                    use_cache=use_cache,
                    cache_position=cache_position,
                )

            hidden_states = layer_outputs[0]

            if use_cache:
                next_decoder_cache = layer_outputs[2 if output_attentions else 1]

            if output_attentions:
                all_self_attns += (layer_outputs[1],)

        hidden_states = self.norm(hidden_states)

        # add hidden states from the last decoder layer
        if output_hidden_states:
            all_hidden_states += (hidden_states,)

        next_cache = next_decoder_cache if use_cache else None
        if return_legacy_cache:
            next_cache = next_cache.to_legacy_cache()

        if not return_dict:
            return tuple(v for v in [hidden_states, next_cache, all_hidden_states, all_self_attns] if v is not None)
        return BaseModelOutputWithPast(
            last_hidden_state=hidden_states,
            past_key_values=next_cache,
            hidden_states=all_hidden_states,
            attentions=all_self_attns,
        )
    """

    def forward(
        self,
        input_ids: torch.LongTensor = None,
        attention_mask: Optional[torch.Tensor] = None,
        position_ids: Optional[torch.LongTensor] = None,
        past_key_values: Optional[List[torch.FloatTensor]] = None,
        inputs_embeds: Optional[torch.FloatTensor] = None,
        use_cache: Optional[bool] = None,
        output_attentions: Optional[bool] = None,
        output_hidden_states: Optional[bool] = None,
        return_dict: Optional[bool] = None,
        cache_position: Optional[torch.LongTensor] = None,
    ) -> Union[Tuple, BaseModelOutputWithPast]:
        output_attentions = output_attentions if output_attentions is not None else self.config.output_attentions
        output_hidden_states = (
            output_hidden_states if output_hidden_states is not None else self.config.output_hidden_states
        )
        use_cache = use_cache if use_cache is not None else self.config.use_cache
        return_dict = return_dict if return_dict is not None else self.config.use_return_dict

        if (input_ids is None) ^ (inputs_embeds is not None):
            raise ValueError(
                "You cannot specify both input_ids and inputs_embeds at the same time, and must specify either one"
            )

        if self.gradient_checkpointing and self.training and use_cache:
            logger.warning_once(
                "`use_cache=True` is incompatible with gradient checkpointing. Setting `use_cache=False`."
            )
            use_cache = False

        if inputs_embeds is None:
            inputs_embeds = self.embed_tokens(input_ids)

        past_seen_tokens = 0
        if use_cache:  # kept for BC (cache positions)
            if not isinstance(past_key_values, StaticCache):
                # past_key_values = HHCache.from_legacy_cache(num_window_length = 64, num_heavy_hitter_tokens = 32, past_key_values)
                past_key_values = HHCache.from_legacy_cache(64, 32, past_key_values)
                past_seen_tokens = past_key_values.get_seq_length()

        if cache_position is None:
            if isinstance(past_key_values, StaticCache):
                raise ValueError("cache_position is a required argument when using StaticCache.")
            cache_position = torch.arange(
                past_seen_tokens, past_seen_tokens + inputs_embeds.shape[1], device=inputs_embeds.device
            )

        if position_ids is None:
            position_ids = cache_position.unsqueeze(0)

        causal_mask = self._update_causal_mask(
            attention_mask, inputs_embeds, cache_position, position_ids, past_key_values, output_attentions
        )

        # embed positions
        hidden_states = inputs_embeds

        # decoder layers
        all_hidden_states = () if output_hidden_states else None
        all_self_attns = () if output_attentions else None
        next_decoder_cache = None

        for decoder_layer in self.layers:
            if output_hidden_states:
                all_hidden_states += (hidden_states,)

            if self.gradient_checkpointing and self.training:
                layer_outputs = self._gradient_checkpointing_func(
                    decoder_layer.__call__,
                    hidden_states,
                    causal_mask,
                    position_ids,
                    past_key_values,
                    output_attentions,
                    use_cache,
                    cache_position,
                )
            else:
                layer_outputs = decoder_layer(
                    hidden_states,
                    attention_mask=causal_mask,
                    position_ids=position_ids,
                    past_key_value=past_key_values,
                    output_attentions=output_attentions,
                    use_cache=use_cache,
                    cache_position=cache_position,
                )

            hidden_states = layer_outputs[0]

            if use_cache:
                next_decoder_cache = layer_outputs[2 if output_attentions else 1]

            if output_attentions:
                all_self_attns += (layer_outputs[1],)

        hidden_states = self.norm(hidden_states)

        # add hidden states from the last decoder layer
        if output_hidden_states:
            all_hidden_states += (hidden_states,)

        next_cache = None
        if use_cache:
            next_cache = (
                next_decoder_cache.to_legacy_cache() if isinstance(next_decoder_cache, Cache) else next_decoder_cache
            )
        if not return_dict:
            return tuple(v for v in [hidden_states, next_cache, all_hidden_states, all_self_attns] if v is not None)

        return BaseModelOutputWithPast(
            last_hidden_state=hidden_states,
            past_key_values=next_cache,
            hidden_states=all_hidden_states,
            attentions=all_self_attns,
        )

    def _update_causal_mask(
        self,
        attention_mask: torch.Tensor,
        input_tensor: torch.Tensor,
        cache_position: torch.Tensor,
        position_ids: torch.Tensor,
        past_key_values: Cache,
        output_attentions: bool,
    ):
        # TODO: As of torch==2.2.0, the `attention_mask` passed to the model in `generate` is 2D and of dynamic length even when the static
        # KV cache is used. This is an issue for torch.compile which then recaptures cudagraphs at each decode steps due to the dynamic shapes.
        # (`recording cudagraph tree for symint key 13`, etc.), which is VERY slow. A workaround is `@torch.compiler.disable`, but this prevents using
        # `fullgraph=True`. See more context in https://github.com/huggingface/transformers/pull/29114

        if self.config._attn_implementation == "flash_attention_2":
            if attention_mask is not None and 0.0 in attention_mask:
                return attention_mask
            return None

        # For SDPA, when possible, we will rely on its `is_causal` argument instead of its `attn_mask` argument, in
        # order to dispatch on Flash Attention 2. This feature is not compatible with static cache, as SDPA will fail
        # to infer the attention mask.
        past_seen_tokens = past_key_values.get_seq_length() if past_key_values is not None else 0
        using_static_cache = isinstance(past_key_values, StaticCache)

        # When output attentions is True, sdpa implementation's forward method calls the eager implementation's forward
        if self.config._attn_implementation == "sdpa" and not using_static_cache and not output_attentions:
            if AttentionMaskConverter._ignore_causal_mask_sdpa(
                attention_mask,
                inputs_embeds=input_tensor,
                past_key_values_length=past_seen_tokens,
                is_training=self.training,
            ):
                return None

        dtype, device = input_tensor.dtype, input_tensor.device
        min_dtype = torch.finfo(dtype).min
        sequence_length = input_tensor.shape[1]
        if using_static_cache:
            target_length = past_key_values.get_max_length()
        else:
            target_length = attention_mask.shape[-1] if isinstance(attention_mask, torch.Tensor) else past_seen_tokens

        if attention_mask is not None and attention_mask.dim() == 4:
            # in this case we assume that the mask comes already in inverted form and requires no inversion or slicing
            if attention_mask.max() != 0:
                raise ValueError("Custom 4D attention mask should be passed in inverted form with max==0`")
            causal_mask = attention_mask
        else:
            causal_mask = torch.full((sequence_length, target_length), fill_value=min_dtype, dtype=dtype, device=device)
            if sequence_length != 1:
                causal_mask = torch.triu(causal_mask, diagonal=1)
            causal_mask *= torch.arange(target_length, device=device) > cache_position.reshape(-1, 1)
            causal_mask = causal_mask[None, None, :, :].expand(input_tensor.shape[0], 1, -1, -1)
            if attention_mask is not None:
                causal_mask = causal_mask.clone()  # copy to contiguous memory for in-place edit
                mask_length = attention_mask.shape[-1]
                padding_mask = causal_mask[:, :, :, :mask_length] + attention_mask[:, None, None, :]
                padding_mask = padding_mask == 0
                causal_mask[:, :, :, :mask_length] = causal_mask[:, :, :, :mask_length].masked_fill(
                    padding_mask, min_dtype
                )
            else:
                causal_mask = _create_causal_mask(position_ids=position_ids, target_length=target_length)

        if (
            self.config._attn_implementation == "sdpa"
            and attention_mask is not None
            and attention_mask.device.type == "cuda"
            and not output_attentions
        ):
            # Attend to all tokens in fully masked rows in the causal_mask, for example the relevant first rows when
            # using left padding. This is required by F.scaled_dot_product_attention memory-efficient attention path.
            # Details: https://github.com/pytorch/pytorch/issues/110213
            causal_mask = AttentionMaskConverter._unmask_unattended(causal_mask, min_dtype)

        return causal_mask<|MERGE_RESOLUTION|>--- conflicted
+++ resolved
@@ -22,12 +22,9 @@
 from transformers.models.llama.configuration_llama import LlamaConfig
 from transformers.models.llama.modeling_llama import (
     LlamaAttention,
-<<<<<<< HEAD
     LlamaDynamicNTKScalingRotaryEmbedding,
-=======
     LlamaConfig,
     LlamaDecoderLayer,
->>>>>>> 22a6b362
     LlamaForCausalLM,
     LlamaLinearScalingRotaryEmbedding,
     LlamaModel,
@@ -41,14 +38,13 @@
 from QEfficient.transformers.modeling_attn_mask_utils import _create_causal_mask
 
 
-<<<<<<< HEAD
 def apply_rotary_pos_emb_single(x, cos, sin, position_ids=None, unsqueeze_dim=1):
     cos = cos.unsqueeze(unsqueeze_dim)
     sin = sin.unsqueeze(unsqueeze_dim)
     x_embed = (x * cos) + (rotate_half(x) * sin)
 
     return x_embed
-=======
+    
 class QEffLlamaRotaryEmbedding(LlamaRotaryEmbedding):
     """
     Copied from LlamaForCausalLM: https://github.com/huggingface/transformers/blob/main/src/transformers/models/llama/modeling_llama.py
@@ -119,7 +115,6 @@
     k_embed = (k * cos) + (rotate_half(k) * sin)
     # Cast back to original dtype
     return q_embed.to(q.dtype), k_embed.to(k.dtype)
->>>>>>> 22a6b362
 
 
 class QEffLlamaAttention(LlamaAttention):
@@ -130,7 +125,6 @@
     """
 
     def __init__(self, config: LlamaConfig, layer_idx: Optional[int] = None):
-<<<<<<< HEAD
         super().__init__()
         self.config = config
         self.layer_idx = layer_idx
@@ -190,116 +184,6 @@
                 )
             else:
                 raise ValueError(f"Unknown RoPE scaling type {scaling_type}")
-
-    """
-=======
-        super().__init__(config, layer_idx)
-        # Define the general __qeff_init__() for any changes in the init calls
-        # Set the init in the module mapping pytorch transforms
-        self.__qeff_init__()
-
-    def __qeff_init__(self):
-        self.rotary_emb = QEffLlamaRotaryEmbedding(
-            self.head_dim,
-            max_position_embeddings=self.max_position_embeddings,
-            base=self.rope_theta,
-        )
-
->>>>>>> 22a6b362
-    def forward(
-        self,
-        hidden_states: torch.Tensor,
-        attention_mask: Optional[torch.Tensor] = None,
-        position_ids: Optional[torch.LongTensor] = None,
-        past_key_value: Optional[Cache] = None,
-        batch_index: Optional[torch.LongTensor] = None,
-        output_attentions: bool = False,
-        use_cache: bool = False,
-        cache_position: Optional[torch.LongTensor] = None,
-        **kwargs,
-    ) -> Tuple[torch.Tensor, Optional[torch.Tensor], Optional[Tuple[torch.Tensor]]]:
-        bsz, q_len, _ = hidden_states.size()
-
-        if self.config.pretraining_tp > 1:
-            key_value_slicing = (self.num_key_value_heads * self.head_dim) // self.config.pretraining_tp
-            query_slices = self.q_proj.weight.split(
-                (self.num_heads * self.head_dim) // self.config.pretraining_tp, dim=0
-            )
-            key_slices = self.k_proj.weight.split(key_value_slicing, dim=0)
-            value_slices = self.v_proj.weight.split(key_value_slicing, dim=0)
-
-            query_states = [F.linear(hidden_states, query_slices[i]) for i in range(self.config.pretraining_tp)]
-            query_states = torch.cat(query_states, dim=-1)
-
-            key_states = [F.linear(hidden_states, key_slices[i]) for i in range(self.config.pretraining_tp)]
-            key_states = torch.cat(key_states, dim=-1)
-
-            value_states = [F.linear(hidden_states, value_slices[i]) for i in range(self.config.pretraining_tp)]
-            value_states = torch.cat(value_states, dim=-1)
-
-        else:
-            query_states = self.q_proj(hidden_states)
-            key_states = self.k_proj(hidden_states)
-            value_states = self.v_proj(hidden_states)
-
-        query_states = query_states.view(bsz, q_len, self.num_heads, self.head_dim).transpose(1, 2)
-        key_states = key_states.view(bsz, q_len, self.num_key_value_heads, self.head_dim).transpose(1, 2)
-        value_states = value_states.view(bsz, q_len, self.num_key_value_heads, self.head_dim).transpose(1, 2)
-
-        kv_seq_len = key_states.shape[-2]
-        if past_key_value is not None:
-            if self.layer_idx is None:
-                raise ValueError(
-                    f"The cache structure has changed since version v4.36. If you are using {self.__class__.__name__} "
-                    "for auto-regressive decoding with k/v caching, please make sure to initialize the attention class "
-                    "with a layer index."
-                )
-            kv_seq_len = past_key_value.get_usable_length(kv_seq_len, self.layer_idx)
-
-        cos, sin = self.rotary_emb(value_states, seq_len=kv_seq_len)
-        query_states, key_states = qeff_apply_rotary_pos_emb(query_states, key_states, cos, sin, position_ids)
-
-        if past_key_value is not None:
-            # sin and cos are specific to RoPE models; cache_position needed for the static cache
-            cache_kwargs = {"sin": sin, "cos": cos, "batch_index": batch_index, "position_ids": position_ids}
-            key_states, value_states = past_key_value.update(key_states, value_states, self.layer_idx, cache_kwargs)
-
-        key_states = repeat_kv(key_states, self.num_key_value_groups)
-        value_states = repeat_kv(value_states, self.num_key_value_groups)
-
-        attn_weights = torch.matmul(query_states, key_states.transpose(2, 3)) / math.sqrt(self.head_dim)
-
-        if attention_mask is not None:  # no matter the length, we just slice it
-            attn_weights = torch.where(attention_mask, torch.tensor(-10000.0, dtype=torch.float32), attn_weights)
-
-        # upcast attention to fp32
-        attn_weights = nn.functional.softmax(attn_weights, dim=-1, dtype=torch.float32).to(query_states.dtype)
-        attn_weights = nn.functional.dropout(attn_weights, p=self.attention_dropout, training=self.training)
-        attn_output = torch.matmul(attn_weights, value_states)
-
-        if attn_output.size() != (bsz, self.num_heads, q_len, self.head_dim):
-            raise ValueError(
-                f"`attn_output` should be of size {(bsz, self.num_heads, q_len, self.head_dim)}, but is"
-                f" {attn_output.size()}"
-            )
-
-        attn_output = attn_output.transpose(1, 2).contiguous()
-
-        attn_output = attn_output.reshape(bsz, q_len, self.hidden_size)
-
-        if self.config.pretraining_tp > 1:
-            attn_output = attn_output.split(self.hidden_size // self.config.pretraining_tp, dim=2)
-            o_proj_slices = self.o_proj.weight.split(self.hidden_size // self.config.pretraining_tp, dim=1)
-            attn_output = sum([F.linear(attn_output[i], o_proj_slices[i]) for i in range(self.config.pretraining_tp)])
-        else:
-            attn_output = self.o_proj(attn_output)
-
-        if not output_attentions:
-            attn_weights = None
-
-        return attn_output, attn_weights, past_key_value
-        
-    """
 
     def forward(
         self,
@@ -585,132 +469,6 @@
     - add new args cache idx for the kv retention
     """
 
-    """
-    def forward(
-        self,
-        input_ids: torch.LongTensor = None,
-        attention_mask: Optional[torch.Tensor] = None,
-        position_ids: Optional[torch.LongTensor] = None,
-        past_key_values: Optional[Union[Cache, List[torch.FloatTensor]]] = None,
-        batch_index: Optional[torch.LongTensor] = None,
-        inputs_embeds: Optional[torch.FloatTensor] = None,
-        use_cache: Optional[bool] = None,
-        output_attentions: Optional[bool] = None,
-        output_hidden_states: Optional[bool] = None,
-        return_dict: Optional[bool] = None,
-        cache_position: Optional[torch.LongTensor] = None,
-    ) -> Union[Tuple, BaseModelOutputWithPast]:
-        output_attentions = output_attentions if output_attentions is not None else self.config.output_attentions
-        output_hidden_states = (
-            output_hidden_states if output_hidden_states is not None else self.config.output_hidden_states
-        )
-        use_cache = use_cache if use_cache is not None else self.config.use_cache
-        return_dict = return_dict if return_dict is not None else self.config.use_return_dict
-
-        if (input_ids is None) ^ (inputs_embeds is not None):
-            raise ValueError(
-                "You cannot specify both input_ids and inputs_embeds at the same time, and must specify either one"
-            )
-
-        if self.gradient_checkpointing and self.training and use_cache:
-            logger.warning_once(
-                "`use_cache=True` is incompatible with gradient checkpointing. Setting `use_cache=False`."
-            )
-            use_cache = False
-
-        if inputs_embeds is None:
-            inputs_embeds = self.embed_tokens(input_ids)
-
-        return_legacy_cache = False
-        if use_cache and not isinstance(past_key_values, Cache):  # kept for BC (non `Cache` `past_key_values` inputs)
-            return_legacy_cache = True
-            past_key_values = DynamicCache.from_legacy_cache(past_key_values)
-
-        if cache_position is None:
-            past_seen_tokens = past_key_values.get_seq_length() if past_key_values is not None else 0
-            cache_position = torch.arange(
-                past_seen_tokens, past_seen_tokens + inputs_embeds.shape[1], device=inputs_embeds.device
-            )
-        if position_ids is None:
-            position_ids = cache_position.unsqueeze(0)
-
-        causal_mask = self._update_causal_mask(
-            attention_mask, inputs_embeds, cache_position, position_ids, past_key_values, output_attentions
-        )
-
-        # embed positions
-        hidden_states = inputs_embeds
-
-        # decoder layers
-        all_hidden_states = () if output_hidden_states else None
-        all_self_attns = () if output_attentions else None
-        next_decoder_cache = None
-
-        for decoder_layer in self.layers:
-            if output_hidden_states:
-                all_hidden_states += (hidden_states,)
-
-            if self.gradient_checkpointing and self.training:
-                layer_outputs = self._gradient_checkpointing_func(
-                    decoder_layer.__call__,
-                    hidden_states,
-                    causal_mask,
-                    position_ids,
-                    past_key_values,
-                    output_attentions,
-                    use_cache,
-                    cache_position,
-                )
-            elif batch_index is not None:
-                layer_outputs = decoder_layer(
-                    hidden_states,
-                    attention_mask=causal_mask,
-                    position_ids=position_ids,
-                    past_key_value=past_key_values,
-                    batch_index=batch_index,
-                    output_attentions=output_attentions,
-                    use_cache=use_cache,
-                    cache_position=cache_position,
-                )
-            else:
-                layer_outputs = decoder_layer(
-                    hidden_states,
-                    attention_mask=causal_mask,
-                    position_ids=position_ids,
-                    past_key_value=past_key_values,
-                    output_attentions=output_attentions,
-                    use_cache=use_cache,
-                    cache_position=cache_position,
-                )
-
-            hidden_states = layer_outputs[0]
-
-            if use_cache:
-                next_decoder_cache = layer_outputs[2 if output_attentions else 1]
-
-            if output_attentions:
-                all_self_attns += (layer_outputs[1],)
-
-        hidden_states = self.norm(hidden_states)
-
-        # add hidden states from the last decoder layer
-        if output_hidden_states:
-            all_hidden_states += (hidden_states,)
-
-        next_cache = next_decoder_cache if use_cache else None
-        if return_legacy_cache:
-            next_cache = next_cache.to_legacy_cache()
-
-        if not return_dict:
-            return tuple(v for v in [hidden_states, next_cache, all_hidden_states, all_self_attns] if v is not None)
-        return BaseModelOutputWithPast(
-            last_hidden_state=hidden_states,
-            past_key_values=next_cache,
-            hidden_states=all_hidden_states,
-            attentions=all_self_attns,
-        )
-    """
-
     def forward(
         self,
         input_ids: torch.LongTensor = None,
