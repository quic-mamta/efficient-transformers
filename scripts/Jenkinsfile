--- conflicted
+++ resolved
@@ -23,11 +23,8 @@
                    pip install --upgrade pip setuptools &&
                    pip install .[test] &&
                    pip install junitparser pytest-xdist &&
-<<<<<<< HEAD
                    pip install /opt/qti-aic/integrations/torch_qaic/py310/torch_qaic-0.1.0-cp310-cp310-linux_x86_64.whl &&
-=======
                    pip install librosa==0.10.2 soundfile==0.13.1 && #packages needed to load example for whisper testing
->>>>>>> 925ab41a
                    rm -rf QEfficient"
                '''
            }
