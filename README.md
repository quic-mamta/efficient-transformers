<p align="center">
  <picture>
    <img alt="Cloud AI 100" src="docs/Cloud_AI_100.png" width=100%>
  </picture>
</p>

---
# Qualcomm Transformers Library 

---

*Latest news* :fire: <br>

- [coming soon] Support for more popular [models](#models-coming-soon) and inference optimization techniques like continuous batching and speculative decoding <br>
* [06/2024] Added support for [GPT-J-6B](https://huggingface.co/EleutherAI/gpt-j-6b)
- [06/2024] Added support for [Qwen2-1.5B-Instruct](https://huggingface.co/Qwen/Qwen2-1.5B-Instruct)
- [06/2024] Added support for [StarCoder2-15B](https://huggingface.co/bigcode/starcoder2-15b)
- [06/2024] Added support for [Phi3-Mini-4K-Instruct](https://huggingface.co/microsoft/Phi-3-mini-4k-instruct)
- [06/2024] Added support for [Codestral-22B-v0.1](https://huggingface.co/mistralai/Codestral-22B-v0.1)
- [06/2024] Added support for [Vicuna-v1.5](https://huggingface.co/lmsys/vicuna-13b-v1.5)
- [05/2024] Added support for [Mixtral-8x7B](https://huggingface.co/mistralai/Mixtral-8x7B-v0.1) & [Mistral-7B-Instruct-v0.1](https://huggingface.co/mistralai/Mistral-7B-Instruct-v0.1).
- [04/2024] Initial release of [efficient transformers](https://github.com/quic/efficient-transformers) for seamless inference on pre-trained LLMs.

## Train anywhere, Infer on Qualcomm Cloud AI with a Developer-centric Toolchain

This library provides reimplemented blocks of LLMs which are used to make the models functional and highly performant on Qualcomm Cloud AI 100.
There are several models which can be directly transformed from a pre-trained original form to a deployment ready optimized form.
For other models, there is comprehensive documentation to inspire upon the changes needed and How-To(s).

## Typically for LLMs, the library provides:
1. Reimplemented blocks from Transformers <link> which enable efficient on-device retention of intermediate states.
2. Graph transformations to enable execution of key operations in lower precision
3. Graph transformations to replace some operations to other mathematically equivalent operations
4. Handling for underflows and overflows in lower precision
5. Patcher modules to map weights of original model's operations to updated model's operations
6. Exporter module to export the model source into a ONNX Graph.
7. Sample example applications and demo notebooks
8. Unit test templates. 

**It is mandatory for each Pull Request to include tests such as**:
1. If the PR is for adding support for a model, the tests should include successful execution of the model post changes (the changes included as part of PR) on Pytorch and ONNXRT. Successful exit criteria is MSE between output of original model and updated model.
2. If the PR modifies any common utilities, tests need to be included to execute tests of all models included in the library.


## Validated Models

* [GPT2](https://huggingface.co/openai-community/gpt2)
* [Llama-3-8b](https://huggingface.co/meta-llama/Meta-Llama-3-8B)
* [Llama-3-70b](https://huggingface.co/meta-llama/Meta-Llama-3-70B)
* [Llama-2-70b](https://huggingface.co/meta-llama/Llama-2-70b-chat-hf)
* [Llama-2-7b-chat-hf](https://huggingface.co/meta-llama/Llama-2-7b-chat-hf)
* [Llama-2-13b-chat-hf](https://huggingface.co/meta-llama/Llama-2-13b-chat-hf)
* [CodeLlama-7b-hf](https://huggingface.co/codellama/CodeLlama-7b-hf)
* [CodeLlama-13b-hf](https://huggingface.co/codellama/CodeLlama-13b-hf)
* [CodeLlama-34b-hf](https://huggingface.co/codellama/CodeLlama-34b-hf)
* [Salesforce/codegen25-7b-mono_P](https://huggingface.co/Salesforce/codegen25-7b-mono_P)
* [Salesforce/xgen-7b-8k-base](https://huggingface.co/Salesforce/xgen-7b-8k-base)
* [MPT-7b](https://huggingface.co/mosaicml/mpt-7b)
* [Mistral-7B-Instruct-v0.1](https://huggingface.co/mistralai/Mistral-7B-Instruct-v0.1)
* [Mixtral-8x7B](https://huggingface.co/mistralai/Mixtral-8x7B-v0.1)
* [Vicuna-v0](https://huggingface.co/lmsys/vicuna-13b-delta-v0)
* [Vicuna-v1.3](https://huggingface.co/lmsys/vicuna-13b-v1.3)
* [Vicuna-v1.5](https://huggingface.co/lmsys/vicuna-13b-v1.5)
* [Qwen2-1.5B-Instruct](https://huggingface.co/Qwen/Qwen2-1.5B-Instruct)
* [StarCoder2-15B](https://huggingface.co/bigcode/starcoder2-15b)
* [Phi3-Mini-4K-Instruct](https://huggingface.co/microsoft/Phi-3-mini-4k-instruct)
* [Codestral-22B-v0.1](https://huggingface.co/mistralai/Codestral-22B-v0.1)
* [Falcon-40b](https://huggingface.co/tiiuae/falcon-40b) 
* [GPT-J-6B](https://huggingface.co/EleutherAI/gpt-j-6b)

## Models Coming Soon
 
* [Jais-13b](https://huggingface.co/core42/jais-13b)
* [Jais-30b](https://huggingface.co/core42/jais-30b-chat-v1)
* [Chatglm2-6b](https://huggingface.co/THUDM/chatglm2-6b)
* [Baichuan2-7B-Base](baichuan-inc/Baichuan2-7B-Base)


## Requirements
System Requirements:
1. [Supported Linux OS](https://quic.github.io/cloud-ai-sdk-pages/latest/Getting-Started/Installation/#operating-systems) - Ubuntu, RHEL and AWS Linux 
2. [Pre-requisites installed](https://quic.github.io/cloud-ai-sdk-pages/latest/Getting-Started/Installation/Pre-requisites/pre-requisites/)
3. [Cloud AI 100 Platform and Apps SDK installed](https://quic.github.io/cloud-ai-sdk-pages/latest/Getting-Started/Installation/Cloud-AI-SDK/Cloud-AI-SDK/)  
4. [Multi-device support enabled for model sharding](https://github.com/quic/cloud-ai-sdk/tree/1.12/utils/multi-device)

:bulb:  Use bash terminal

:memo: If using ZSH terminal then "device_group" should be in single quotes e.g.  "--device_group '[0]'"

## Installation 
```bash
# Create Python virtual env and activate it. (Required Python 3.8)
 
# Login to the Cloud AI 100 Server.
ssh -X username@hostname

python3.8 -m venv qeff_env
source qeff_env/bin/activate
 
# Clone the QEfficient Repo.
 
# Install the qefficient-library in Host machine (Used for CLI APIs) (Until we have docker integrated in Apps SDK)
pip install -e .
```

# Quick Start Guide

QEfficient Library was designed with one goal: **to make onboarding of models inference straightforward for any Transformer architecture, while leveraging the complete power of Cloud AI platform**

To achieve this, we have 2 levels of APIs, with different levels of abstraction.
1. High-level APIs abstract away complex details, offering a simpler interface. They're ideal for quick development and prototyping. If you're new to a technology or want to minimize coding effort, high-level APIs are more user-friendly.

2. Low-level APIs offer more granular control, ideal for when customization is necessary. These are particularly useful for users who are trying their own models, not hosted on HF but are implemented based on Transformers.

In summary:

* Choose high-level APIs for quick development, simplicity, and ease of use.
* Opt for low-level APIs when you need fine-tuned control, optimization, or advanced customization.



## Using High Level APIs
<div align="">

| High Level APIs | Sample use | Arguments         |
|-----------------|------------|-------------------|
| QEfficient.cloud.infer           |   [click here](#1-use-qefficientcloudinfer)         |  <li>model_name : $\color{green} {Mandatory}$</li> <li>num_cores : $\color{green} {Mandatory}$</li> <li>device_group : $\color{green} {Mandatory}$</li> <li>**prompt : Optional</li><li>**prompts_txt_file_path : Optional</li> <li>aic_enable_depth_first : Optional </li> <li>mos : Optional [Default=-1]</li> <li>batch_size : Optional [Default=1]</li> <li>prompt_len : Optional [Default=32]</li> <li>ctx_len : Optional [Default=128]</li> <li>generation_len : Optional [Default=None]</li> <li>mxfp6 : Optional </li> <li>mxint8 : Optional </li> <li>local_model_dir : Optional [Path to custom model weights and config file]</li> <li>cache_dir : Optional ["cache_dir" in current working directory]</li> <li>hf_token : Optional </li> <li>verbose : Optional</li>|
| QEfficient.cloud.execute  |     [click here](#2-use-of-qefficientcloudexcute)       |   <li>model_name : $\color{green} {Mandatory}$</li> <li>qpc_path : $\color{green} {Mandatory}$</li> <li>device_group : $\color{green} {Mandatory}$</li> <li>**prompt : Optional</li><li>**prompts_txt_file_path : Optional</li> <li>generation_len : Optional [Default=None]</li> <li>cache_dir : Optional ["cache_dir" in current working directory]</li> <li>hf_token : Optional </li>|

**One argument, prompt or prompts_txt_file_path must be passed.**

### 1. Use QEfficient.cloud.infer 

This is the single e2e python api in the library, which takes model_card name as input along with other compile args if necessary and does everything in one go. 

* Torch Download → Optimize for Cloud AI 100 → Export to ONNX → Verify (CPU) → Compile on Cloud AI 100 → [Execute](#2-use-of-qefficientcloudexecute)
* It skips the ONNX export/compile stage if ONNX file or qpc found on path


```bash
# Check out the options using the help menu
python -m QEfficient.cloud.infer --help
python -m QEfficient.cloud.infer --model_name gpt2 --batch_size 1 --prompt_len 32 --ctx_len 128 --mxfp6 --num_cores 16 --device_group [0] --prompt "My name is" --mos 1 --aic_enable_depth_first  

# If executing for batch size>1,

# Either pass input prompts in single string, seperated with pipe (|) symbol". Example below

python -m QEfficient.cloud.infer --model_name gpt2 --batch_size 3 --prompt_len 32 --ctx_len 128 --num_cores 16 --device_group [0] --prompt "My name is|The flat earth 
theory is the belief that|The sun rises from" --mxfp6 --mos 1 --aic_enable_depth_first

# Or pass path of txt file with input prompts, Example below, sample txt file(prompts.txt) is present in examples folder.

python -m QEfficient.cloud.infer --model_name gpt2 --batch_size 3 --prompt_len 32 --ctx_len 128 --num_cores 16 --device_group [0] --prompts_txt_file_path examples/prompts.txt --mxfp6 --mos 1 --aic_enable_depth_first  
 ```
### 2. Use of QEfficient.cloud.execute

Once we have compiled the QPC, we can now use the precompiled QPC in execute API to run for different prompts, like below:

```bash
python -m QEfficient.cloud.execute --model_name gpt2 --qpc_path qeff_models/gpt2/qpc_16cores_1BS_32PL_128CL_1devices_mxfp6/qpcs --prompt "Once upon a time in" --device_group [0]  
```

We can also enable MQ, just based on the number of devices. Based on the "--device_group" as input it will create TS config on the fly. If "--device_group [0,1]" it will create TS config for 2 devices and use it for compilation, if "--device_group 0" then TS compilation is skipped and single soc execution is enabled.

```bash
python -m QEfficient.cloud.infer --model_name Salesforce/codegen-2B-mono --batch_size 1 --prompt_len 32 --ctx_len 128 --mxfp6 --num_cores 16 --device_group [0,1] --prompt "def fibonacci(n):" --mos 1 --aic_enable_depth_first  
 
# Once qpc is saved, you can use the execute API to run for different prompts
python -m QEfficient.cloud.execute --model_name Salesforce/codegen-2B-mono --qpc-path qeff_models/Salesforce/codegen-2B-mono/qpc_16cores_1BS_32PL_128CL_2devices_mxfp6/qpcs --prompt "def binary_search(array: np.array, k: int):" --device_group [0,1] 
 
# To disable MQ, just pass single soc like below:
python -m QEfficient.cloud.infer --model_name gpt2 --batch_size 1 --prompt_len 32 --ctx_len 128 --mxfp6 --num_cores 16 --device_group [0] --prompt "My name is" --mos 1 --aic_enable_depth_first
```




| High Level APIs | Single SoC | Tensor Slicing         |
|-----------------|------------|-------------------|
| QEfficient.cloud.infer           | python -m QEfficient.cloud.infer --model_name $\color{green} {model}$  --batch_size 1 --prompt_len 128 --ctx_len 1024 --num_cores 16 --device_group [0] --prompt "My name is" --mxfp6 --hf_token  $\color{green}{xyz}$  --mos 1 --aic_enable_depth_first |  python -m QEfficient.cloud.infer --model_name $\color{green}{model}$  --batch_size 1 --prompt_len 128 --ctx_len 1024 --num_cores 16 --device_group [0,1,2,3] --prompt "My name is" --mxfp6 --hf_token  $\color{green}{xyz}$  --mos 1 --aic_enable_depth_first |
| QEfficient.cloud.execute  |   python -m QEfficient.cloud.execute --model_name $\color{green}{model}$  --device_group [0] --qpc_path  $\color{green}{path}$  --prompt "My name is"  --hf_token  $\color{green}{xyz}$   |  python -m QEfficient.cloud.execute --model_name $\color{green}{model}$  --device_group [0,1,2,3] --qpc_path  $\color{green}{path}$  --prompt "My name is"  --hf_token  $\color{green}{xyz}$   |

:memo: Replace $\color{green}{model}$ ,  $\color{green}{path}$  and  $\color{green}{xyz}$  with preferred model card name, qpc path and hf token respectively.



## Using Low Level APIs



<div align="left">

| Low Level APIs | Sample use | Arguments         | 
|-----------------|------------|-------------------|
|  QEfficient.transform    |   [click here](#1-model-download-and-transform)         |  <li>model : $\color{green} {Mandatory}$</li><li>form_factor : Optional [Default="cloud"]</li>  | 
| QEfficient.export |     [click here](#2-onnx-export-of-transformed-model)       |   <li>model_name : $\color{green} {Mandatory}$</li><li>model_kv : Optional </li><li>local_model_dir : Optional [Path to custom model weights and config file]</li> <li>tokenizer : Optional</li> <li>cache_dir : Optional ["cache_dir" in current working directory]</li> <li>onnx_dir_path : Optional </li><li>hf_token : Optional</li><li>seq_length : Optional [Default=128]</li><li>kv : Optional [Default=True]</li><li>form_factor : Optional [Default="cloud"]</li>
|     QEfficient.compile | [click here](#3-compile-on-cloud-ai-100) | <li>onnx_path : $\color{green} {Mandatory}$</li><li>qpc_path : $\color{green} {Mandatory}$</li><li>num_cores : $\color{green} {Mandatory}$</li><li>device_group  : $\color{green} {Mandatory}$</li>  <li>batch_size : Optional [Default=1]</li> <li>prompt_len : Optional [Default=32]</li><li>ctx_len : Optional [Default=128]</li><li>aic_enable_depth_first : Optional [Default=False]</li> <li>mos : Optional [Default=-1]</li> <li>mxint8 : Optional [Defaul=False]</li><li>mxfp6 : Optional [Default=True]</li> <li>custom_io_file_path : Optional [Default=None]</li>| 
|QEfficient.cloud_ai_100_exec_kv | [click here](#4-run-benchmark)  | </li> <li>tokenizer : $\color{green} {Mandatory}$</li> <li>qpc_path : $\color{green} {Mandatory}$</li> <li>**prompt : Optional</li> <li>**prompts_txt_file_path : Optional</li> <li>device_id : Optional [Default=[0]]</li> <li>generation_len : Optional [Default=None]</li> <li>enable_debug_logs : Optional [Default=False]</li> <li>stream : Optional [Default=True]</li> <li>write_io_dir : Optional</li><li>automation : Optional [Default=False]</li>| 

**In QEfficient.cloud_ai_100_exec_kv, atleast one argument, prompt or prompts_txt_file_path must be passed.<br>

### 1.  Model download and Optimize for Cloud AI 100

Initialize QEfficient and transform the models, Check the list of supported architectures in the repo.

```Python
# Initiate the Orignal Transformer model
import os

from QEfficient import QEFFAutoModelForCausalLM as AutoModelForCausalLM

# Please uncomment and use appropriate Cache Directory for transformers, in case you don't want to use default ~/.cache dir.
# os.environ["TRANSFORMERS_CACHE"] = "/local/mnt/workspace/hf_cache"

# ROOT_DIR = os.path.dirname(os.path.abspath(""))
# CACHE_DIR = os.path.join(ROOT_DIR, "tmp") #, you can use a different location for just one model by passing this param as cache_dir in below API.

# Model-Card name to be onboarded (This is HF Model Card name) : https://huggingface.co/gpt2-xl
model_name = "gpt2"  # Similar, we can change model name and generate corresponding models, if we have added the support in the lib.

qeff_model = AutoModelForCausalLM.from_pretrained(model_name)
print(f"{model_name} optmized for AI 100 \n", qeff_model)
```

### 2. Export and Compile with one API

use the qualcomm_efficient_converter API to export the KV transformed Model to ONNX and Verify on Torch.

```Python
# We can now export the modified models to Onnx framework
# This will generate single Onnx Model for both Prefill and Decode Variations which are optimized for
# Cloud AI 100 Platform.

# While generating the ONNX model, this will clip the overflow constants to fp16
# Verify the model on Onnxruntime vs Pytorch

# Then generate inputs and customio yaml file required for compilation.
# Compile the model for provided compilation arguments
# Please use platform SDk to Check num_cores for your card.

generated_qpc_path = qeff_model.compile(
    num_cores=14,
    mxfp6=True,
    device_group=[0],
)
```

### 3. Run Benchmark 

Benchmark the model on Cloud AI 100, run the infer API to print tokens and tok/sec

```Python
# post compilation, we can print the latency stats for the kv models, We provide API to print token and Latency stats on AI 100
# We need the compiled prefill and decode qpc to compute the token generated, This is based on Greedy Sampling Approach

<<<<<<< HEAD
QEfficient.cloud_ai_100_exec_kv(tokenizer=tokenizer, qpc_path=generated_qpc_path, device_id=[0], prompt=["My name is"])
=======
qeff_model.generate(prompts=["My name is"])
>>>>>>> a262cd31
```
End to End demo examples for various models are available in **notebooks** directory. Please check them out.

## Adding support for a new model
Watch this space for references to detailed steps, template examples and much more.

## Details on KV Cache Optimization for Cloud AI 100
![alt text](docs/kv_cache_cloudai100.png)

Note: More details are here: https://quic.github.io/cloud-ai-sdk-pages/latest/Getting-Started/Model-Architecture-Support/Large-Language-Models/llm/

## Acknowledgements
Thanks to:
* Huggingface transformers for work in LLM GenAI modeling implementation
*  ONNX, Pytorch,  ONNXruntime community.

## Support
If you run into any problems with the code, please file Github issues directly to this repo.

## Contributing
This project welcomes contributions and suggestions. Please check the License. Integration with a CLA Bot is underway. <|MERGE_RESOLUTION|>--- conflicted
+++ resolved
@@ -254,11 +254,7 @@
 # post compilation, we can print the latency stats for the kv models, We provide API to print token and Latency stats on AI 100
 # We need the compiled prefill and decode qpc to compute the token generated, This is based on Greedy Sampling Approach
 
-<<<<<<< HEAD
-QEfficient.cloud_ai_100_exec_kv(tokenizer=tokenizer, qpc_path=generated_qpc_path, device_id=[0], prompt=["My name is"])
-=======
 qeff_model.generate(prompts=["My name is"])
->>>>>>> a262cd31
 ```
 End to End demo examples for various models are available in **notebooks** directory. Please check them out.
 
